--- conflicted
+++ resolved
@@ -45,7 +45,8 @@
 dev = [
     "pytest",
     "ruff",
-<<<<<<< HEAD
+    "pyvis == 0.3.1",  # Used for visualizing the FLowSystem
+    "tsam >= 2.3.1",  # Used for time series aggregation
     "linopy >= 0.4.4",
     "scipy >= 1.15.1",  # Used by tsam. Prior versions have conflict with highspy. See https://github.com/scipy/scipy/issues/22257
     "gurobipy >= 10",
@@ -54,15 +55,13 @@
 linopy = [
     "linopy >= 0.4.4",
     "scipy >= 1.15.1",  # Used by tsam. Prior versions have conflict with highspy. See https://github.com/scipy/scipy/issues/22257
-=======
-    "pyvis == 0.3.1",  # Used for visualizing the FLowSystem
-    "tsam >= 2.3.1",  # Used for time series aggregation
->>>>>>> 2adcbe5f
 ]
 
 full = [
     "pyvis == 0.3.1",  # Used for visualizing the FLowSystem
     "tsam >= 2.3.1",  # Used for time series aggregation
+    "linopy >= 0.4.4",
+    "scipy >= 1.15.1",  # Used by tsam. Prior versions have conflict with highspy. See https://github.com/scipy/scipy/issues/22257
 ]
 
 [project.urls]
