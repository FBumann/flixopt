import json
import tempfile
from pathlib import Path
from typing import Dict, List, Tuple

import numpy as np
import pandas as pd
import pytest
import xarray as xr

from flixopt.core import ConversionError, DataConverter, TimeSeries, TimeSeriesCollection


@pytest.fixture
def sample_timesteps():
    """Create a sample time index with the required 'time' name."""
    return pd.date_range('2023-01-01', periods=5, freq='D', name='time')


@pytest.fixture
def simple_dataarray(sample_timesteps):
    """Create a simple DataArray with time dimension."""
    return xr.DataArray([10, 20, 30, 40, 50], coords={'time': sample_timesteps}, dims=['time'])


@pytest.fixture
def sample_timeseries(simple_dataarray):
    """Create a sample TimeSeries object."""
    return TimeSeries(simple_dataarray, name='Test Series')


class TestTimeSeries:
    """Test suite for TimeSeries class."""

    def test_initialization(self, simple_dataarray):
        """Test basic initialization of TimeSeries."""
        ts = TimeSeries(simple_dataarray, name='Test Series')

        # Check basic properties
        assert ts.name == 'Test Series'
        assert ts.aggregation_weight is None
        assert ts.aggregation_group is None

        # Check data initialization
        assert isinstance(ts.stored_data, xr.DataArray)
        assert ts.stored_data.equals(simple_dataarray)
        assert ts.selected_data.equals(simple_dataarray)

        # Check backup was created
        assert ts._backup.equals(simple_dataarray)

        # Check active timesteps
        assert ts._valid_selector == {}  # No selections initially

    def test_initialization_with_aggregation_params(self, simple_dataarray):
        """Test initialization with aggregation parameters."""
        ts = TimeSeries(
            simple_dataarray, name='Weighted Series', aggregation_weight=0.5, aggregation_group='test_group'
        )

        assert ts.name == 'Weighted Series'
        assert ts.aggregation_weight == 0.5
        assert ts.aggregation_group == 'test_group'

    def test_initialization_validation(self, sample_timesteps):
        """Test validation during initialization."""
        # Test missing time dimension
        invalid_data = xr.DataArray([1, 2, 3], dims=['invalid_dim'])
        with pytest.raises(ValueError, match='DataArray dimensions must be subset of'):
            TimeSeries(invalid_data, name='Invalid Series')

        # Test multi-dimensional data
        multi_dim_data = xr.DataArray(
            [[1, 2, 3], [4, 5, 6]], coords={'dim1': [0, 1], 'time': sample_timesteps[:3]}, dims=['dim1', 'time']
        )
        with pytest.raises(ValueError, match='DataArray dimensions must be subset of'):
            TimeSeries(multi_dim_data, name='Multi-dim Series')

    def test_selection_methods(self, sample_timeseries, sample_timesteps):
        """Test selection methods."""
        # Initial state should have no selections
        assert sample_timeseries._selected_timesteps is None
        assert sample_timeseries._selected_scenarios is None

        # Set to a subset
        subset_index = sample_timesteps[1:3]
        sample_timeseries.set_selection(timesteps=subset_index)
        assert sample_timeseries._selected_timesteps.equals(subset_index)

        # Active data should reflect the subset
        assert sample_timeseries.selected_data.equals(sample_timeseries.stored_data.sel(time=subset_index))

        # Clear selection
        sample_timeseries.clear_selection()
        assert sample_timeseries._selected_timesteps is None
        assert sample_timeseries.selected_data.equals(sample_timeseries.stored_data)

    def test_reset(self, sample_timeseries, sample_timesteps):
        """Test reset method."""
        # Set to subset first
        subset_index = sample_timesteps[1:3]
        sample_timeseries.set_selection(timesteps=subset_index)

        # Reset
        sample_timeseries.reset()

        # Should be back to full index (all selections cleared)
        assert sample_timeseries._selected_timesteps is None
        assert sample_timeseries.selected_data.equals(sample_timeseries.stored_data)

    def test_restore_data(self, sample_timeseries, simple_dataarray):
        """Test restore_data method."""
        # Modify the stored data
        new_data = xr.DataArray(
            [1, 2, 3, 4, 5], coords={'time': sample_timeseries.stored_data.coords['time']}, dims=['time']
        )

        # Store original data for comparison
        original_data = sample_timeseries.stored_data

        # Update data
        sample_timeseries.update_stored_data(new_data)
        assert sample_timeseries.stored_data.equals(new_data)

        # Restore from backup
        sample_timeseries.restore_data()

        # Should be back to original data
        assert sample_timeseries.stored_data.equals(original_data)
        assert sample_timeseries.selected_data.equals(original_data)

    def test_update_stored_data(self, sample_timeseries, sample_timesteps):
        """Test update_stored_data method with different data types."""
        # Test with a Series
        series_data = pd.Series([5, 6, 7, 8, 9], index=sample_timesteps)
        sample_timeseries.update_stored_data(series_data)
        assert np.array_equal(sample_timeseries.stored_data.values, series_data.values)

        # Test with a single-column DataFrame
        df_data = pd.DataFrame({'col1': [15, 16, 17, 18, 19]}, index=sample_timesteps)
        sample_timeseries.update_stored_data(df_data)
        assert np.array_equal(sample_timeseries.stored_data.values, df_data['col1'].values)

        # Test with a NumPy array
        array_data = np.array([25, 26, 27, 28, 29])
        sample_timeseries.update_stored_data(array_data)
        assert np.array_equal(sample_timeseries.stored_data.values, array_data)

        # Test with a scalar
        sample_timeseries.update_stored_data(42)
        assert np.all(sample_timeseries.stored_data.values == 42)

        # Test with another DataArray
        another_dataarray = xr.DataArray([30, 31, 32, 33, 34], coords={'time': sample_timesteps}, dims=['time'])
        sample_timeseries.update_stored_data(another_dataarray)
        assert sample_timeseries.stored_data.equals(another_dataarray)

    def test_stored_data_setter_no_change(self, sample_timeseries):
        """Test update_stored_data method when data doesn't change."""
        # Get current data
        current_data = sample_timeseries.stored_data
        current_backup = sample_timeseries._backup

        # Set the same data
        sample_timeseries.update_stored_data(current_data)

        # Backup shouldn't change
        assert sample_timeseries._backup is current_backup  # Should be the same object

    def test_from_datasource(self, sample_timesteps):
        """Test from_datasource class method."""
        # Test with scalar
        ts_scalar = TimeSeries.from_datasource(42, 'Scalar Series', sample_timesteps)
        assert np.all(ts_scalar.stored_data.values == 42)

        # Test with Series
        series_data = pd.Series([1, 2, 3, 4, 5], index=sample_timesteps)
        ts_series = TimeSeries.from_datasource(series_data, 'Series Data', sample_timesteps)
        assert np.array_equal(ts_series.stored_data.values, series_data.values)

        # Test with aggregation parameters
        ts_with_agg = TimeSeries.from_datasource(
            series_data, 'Aggregated Series', sample_timesteps, aggregation_weight=0.7, aggregation_group='group1'
        )
        assert ts_with_agg.aggregation_weight == 0.7
        assert ts_with_agg.aggregation_group == 'group1'

    def test_to_json_from_json(self, sample_timeseries):
        """Test to_json and from_json methods."""
        # Test to_json (dictionary only)
        json_dict = sample_timeseries.to_json()
        assert json_dict['name'] == sample_timeseries.name
        assert 'data' in json_dict
        assert 'coords' in json_dict['data']
        assert 'time' in json_dict['data']['coords']

        # Test to_json with file saving
        with tempfile.TemporaryDirectory() as tmpdirname:
            filepath = Path(tmpdirname) / 'timeseries.json'
            sample_timeseries.to_json(filepath)
            assert filepath.exists()

            # Test from_json with file loading
            loaded_ts = TimeSeries.from_json(path=filepath)
            assert loaded_ts.name == sample_timeseries.name
            assert np.array_equal(loaded_ts.stored_data.values, sample_timeseries.stored_data.values)

        # Test from_json with dictionary
        loaded_ts_dict = TimeSeries.from_json(data=json_dict)
        assert loaded_ts_dict.name == sample_timeseries.name
        assert np.array_equal(loaded_ts_dict.stored_data.values, sample_timeseries.stored_data.values)

        # Test validation in from_json
        with pytest.raises(ValueError, match="one of 'path' or 'data'"):
            TimeSeries.from_json(data=json_dict, path='dummy.json')

    def test_all_equal(self, sample_timesteps):
        """Test all_equal property."""
        # All equal values
        equal_data = xr.DataArray([5, 5, 5, 5, 5], coords={'time': sample_timesteps}, dims=['time'])
        ts_equal = TimeSeries(equal_data, 'Equal Series')
        assert ts_equal.all_equal is True

        # Not all equal
        unequal_data = xr.DataArray([5, 5, 6, 5, 5], coords={'time': sample_timesteps}, dims=['time'])
        ts_unequal = TimeSeries(unequal_data, 'Unequal Series')
        assert ts_unequal.all_equal is False

    def test_arithmetic_operations(self, sample_timeseries):
        """Test arithmetic operations."""
        # Create a second TimeSeries for testing
        data2 = xr.DataArray(
            [1, 2, 3, 4, 5], coords={'time': sample_timeseries.stored_data.coords['time']}, dims=['time']
        )
        ts2 = TimeSeries(data2, 'Second Series')

        # Test operations between two TimeSeries objects
        assert np.array_equal(
            (sample_timeseries + ts2).values, sample_timeseries.selected_data.values + ts2.selected_data.values
        )
        assert np.array_equal(
            (sample_timeseries - ts2).values, sample_timeseries.selected_data.values - ts2.selected_data.values
        )
        assert np.array_equal(
            (sample_timeseries * ts2).values, sample_timeseries.selected_data.values * ts2.selected_data.values
        )
        assert np.array_equal(
            (sample_timeseries / ts2).values, sample_timeseries.selected_data.values / ts2.selected_data.values
        )

        # Test operations with DataArrays
        assert np.array_equal((sample_timeseries + data2).values, sample_timeseries.selected_data.values + data2.values)
        assert np.array_equal((data2 + sample_timeseries).values, data2.values + sample_timeseries.selected_data.values)

        # Test operations with scalars
        assert np.array_equal((sample_timeseries + 5).values, sample_timeseries.selected_data.values + 5)
        assert np.array_equal((5 + sample_timeseries).values, 5 + sample_timeseries.selected_data.values)

        # Test unary operations
        assert np.array_equal((-sample_timeseries).values, -sample_timeseries.selected_data.values)
        assert np.array_equal((+sample_timeseries).values, +sample_timeseries.selected_data.values)
        assert np.array_equal((abs(sample_timeseries)).values, abs(sample_timeseries.selected_data.values))

    def test_comparison_operations(self, sample_timesteps):
        """Test comparison operations."""
        data1 = xr.DataArray([10, 20, 30, 40, 50], coords={'time': sample_timesteps}, dims=['time'])
        data2 = xr.DataArray([5, 10, 15, 20, 25], coords={'time': sample_timesteps}, dims=['time'])

        ts1 = TimeSeries(data1, 'Series 1')
        ts2 = TimeSeries(data2, 'Series 2')

        # Test __gt__ method
        assert (ts1 > ts2).all().item()

        # Test with mixed values
        data3 = xr.DataArray([5, 25, 15, 45, 25], coords={'time': sample_timesteps}, dims=['time'])
        ts3 = TimeSeries(data3, 'Series 3')

        assert not (ts1 > ts3).all().item()  # Not all values in ts1 are greater than ts3

    def test_numpy_ufunc(self, sample_timeseries):
        """Test numpy ufunc compatibility."""
        # Test basic numpy functions
        assert np.array_equal(np.add(sample_timeseries, 5).values, np.add(sample_timeseries.selected_data, 5).values)

        assert np.array_equal(
            np.multiply(sample_timeseries, 2).values, np.multiply(sample_timeseries.selected_data, 2).values
        )

        # Test with two TimeSeries objects
        data2 = xr.DataArray(
            [1, 2, 3, 4, 5], coords={'time': sample_timeseries.stored_data.coords['time']}, dims=['time']
        )
        ts2 = TimeSeries(data2, 'Second Series')

        assert np.array_equal(
            np.add(sample_timeseries, ts2).values, np.add(sample_timeseries.selected_data, ts2.selected_data).values
        )

    def test_sel_and_isel_properties(self, sample_timeseries):
        """Test sel and isel properties."""
        # Test that sel property works
        selected = sample_timeseries.sel(time=sample_timeseries.stored_data.coords['time'][0])
        assert selected.item() == sample_timeseries.selected_data.values[0]

        # Test that isel property works
        indexed = sample_timeseries.isel(time=0)
        assert indexed.item() == sample_timeseries.selected_data.values[0]


@pytest.fixture
def sample_scenario_index():
    """Create a sample scenario index with the required 'scenario' name."""
    return pd.Index(['baseline', 'high_demand', 'low_price'], name='scenario')


@pytest.fixture
def simple_scenario_dataarray(sample_timesteps, sample_scenario_index):
    """Create a DataArray with both scenario and time dimensions."""
    data = np.array(
        [
            [10, 20, 30, 40, 50],  # baseline
            [15, 25, 35, 45, 55],  # high_demand
            [5, 15, 25, 35, 45],  # low_price
        ]
    )
    return xr.DataArray(
        data=data, coords={'scenario': sample_scenario_index, 'time': sample_timesteps}, dims=['scenario', 'time']
    )


@pytest.fixture
def sample_scenario_timeseries(simple_scenario_dataarray):
    """Create a sample TimeSeries object with scenario dimension."""
    return TimeSeries(simple_scenario_dataarray, name='Test Scenario Series')


@pytest.fixture
def sample_allocator(sample_timesteps):
    """Create a sample TimeSeriesCollection."""
    return TimeSeriesCollection(sample_timesteps)


@pytest.fixture
def sample_scenario_allocator(sample_timesteps, sample_scenario_index):
    """Create a sample TimeSeriesCollection with scenarios."""
    return TimeSeriesCollection(sample_timesteps, scenarios=sample_scenario_index)


class TestTimeSeriesWithScenarios:
    """Test suite for TimeSeries class with scenarios."""

    def test_initialization_with_scenarios(self, simple_scenario_dataarray):
        """Test initialization of TimeSeries with scenario dimension."""
        ts = TimeSeries(simple_scenario_dataarray, name='Scenario Series')

        # Check basic properties
        assert ts.name == 'Scenario Series'
        assert ts.has_scenario_dim is True
        assert ts._selected_scenarios is None  # No selection initially

        # Check data initialization
        assert isinstance(ts.stored_data, xr.DataArray)
        assert ts.stored_data.equals(simple_scenario_dataarray)
        assert ts.selected_data.equals(simple_scenario_dataarray)

        # Check backup was created
        assert ts._backup.equals(simple_scenario_dataarray)

    def test_reset_with_scenarios(self, sample_scenario_timeseries, simple_scenario_dataarray):
        """Test reset method with scenarios."""
        # Get original full indexes
        full_timesteps = simple_scenario_dataarray.coords['time']
        full_scenarios = simple_scenario_dataarray.coords['scenario']

        # Set to subset timesteps and scenarios
        subset_timesteps = full_timesteps[1:3]
        subset_scenarios = full_scenarios[:2]

        sample_scenario_timeseries.set_selection(timesteps=subset_timesteps, scenarios=subset_scenarios)

        # Verify subsets were set
        assert sample_scenario_timeseries._selected_timesteps.equals(subset_timesteps)
        assert sample_scenario_timeseries._selected_scenarios.equals(subset_scenarios)
        assert sample_scenario_timeseries.selected_data.shape == (len(subset_scenarios), len(subset_timesteps))

        # Reset
        sample_scenario_timeseries.reset()

        # Should be back to full indexes
        assert sample_scenario_timeseries._selected_timesteps is None
        assert sample_scenario_timeseries._selected_scenarios is None
        assert sample_scenario_timeseries.selected_data.shape == (len(full_scenarios), len(full_timesteps))

    def test_scenario_selection(self, sample_scenario_timeseries, sample_scenario_index):
        """Test scenario selection."""
        # Initial state should use all scenarios
        assert sample_scenario_timeseries._selected_scenarios is None

        # Set to a subset
        subset_index = sample_scenario_index[:2]  # First two scenarios
        sample_scenario_timeseries.set_selection(scenarios=subset_index)
        assert sample_scenario_timeseries._selected_scenarios.equals(subset_index)

        # Active data should reflect the subset
        assert sample_scenario_timeseries.selected_data.equals(
            sample_scenario_timeseries.stored_data.sel(scenario=subset_index)
        )

        # Clear selection
        sample_scenario_timeseries.clear_selection(timesteps=False, scenarios=True)
        assert sample_scenario_timeseries._selected_scenarios is None

    def test_all_equal_with_scenarios(self, sample_timesteps, sample_scenario_index):
        """Test all_equal property with scenarios."""
        # All values equal across all scenarios
        equal_data = np.full((3, 5), 5)  # All values are 5
        equal_dataarray = xr.DataArray(
            data=equal_data,
            coords={'scenario': sample_scenario_index, 'time': sample_timesteps},
            dims=['scenario', 'time'],
        )
        ts_equal = TimeSeries(equal_dataarray, 'Equal Scenario Series')
        assert ts_equal.all_equal is True

        # Equal within each scenario but different between scenarios
        per_scenario_equal = np.array(
            [
                [5, 5, 5, 5, 5],  # baseline - all 5
                [10, 10, 10, 10, 10],  # high_demand - all 10
                [15, 15, 15, 15, 15],  # low_price - all 15
            ]
        )
        per_scenario_dataarray = xr.DataArray(
            data=per_scenario_equal,
            coords={'scenario': sample_scenario_index, 'time': sample_timesteps},
            dims=['scenario', 'time'],
        )
        ts_per_scenario = TimeSeries(per_scenario_dataarray, 'Per-Scenario Equal Series')
        assert ts_per_scenario.all_equal is False

    def test_arithmetic_with_scenarios(self, sample_scenario_timeseries, sample_timesteps, sample_scenario_index):
        """Test arithmetic operations with scenarios."""
        # Create a second TimeSeries with scenarios
        data2 = np.ones((3, 5))  # All ones
        second_dataarray = xr.DataArray(
            data=data2, coords={'scenario': sample_scenario_index, 'time': sample_timesteps}, dims=['scenario', 'time']
        )
        ts2 = TimeSeries(second_dataarray, 'Second Series')

        # Test operations between two scenario TimeSeries objects
        result = sample_scenario_timeseries + ts2
        assert result.shape == (3, 5)
        assert result.dims == ('scenario', 'time')

        # First scenario values should be increased by 1
        baseline_original = sample_scenario_timeseries.sel(scenario='baseline').values
        baseline_result = result.sel(scenario='baseline').values
        assert np.array_equal(baseline_result, baseline_original + 1)


class TestTimeSeriesAllocator:
    """Test suite for TimeSeriesCollection class."""

    def test_initialization(self, sample_timesteps):
        """Test basic initialization."""
        allocator = TimeSeriesCollection(sample_timesteps)

        assert allocator.timesteps.equals(sample_timesteps)
        assert len(allocator.timesteps_extra) == len(sample_timesteps) + 1
        assert isinstance(allocator.hours_per_timestep, xr.DataArray)
        assert len(allocator._time_series) == 0

    def test_initialization_with_custom_hours(self, sample_timesteps):
        """Test initialization with custom hour settings."""
        # Test with last timestep duration
        last_timestep_hours = 12
        allocator = TimeSeriesCollection(sample_timesteps, hours_of_last_timestep=last_timestep_hours)

        # Verify the last timestep duration
        extra_step_delta = allocator.timesteps_extra[-1] - allocator.timesteps_extra[-2]
        assert extra_step_delta == pd.Timedelta(hours=last_timestep_hours)

        # Test with previous timestep duration
        hours_per_step = 8
        allocator2 = TimeSeriesCollection(sample_timesteps, hours_of_previous_timesteps=hours_per_step)

        assert allocator2.hours_of_previous_timesteps == hours_per_step

    def test_add_time_series(self, sample_allocator, sample_timesteps):
        """Test adding time series."""
        # Test scalar
        ts1 = sample_allocator.add_time_series('scalar_series', 42)
        assert ts1.name == 'scalar_series'
        assert np.all(ts1.selected_data.values == 42)

        # Test numpy array
        data = np.array([1, 2, 3, 4, 5])
        ts2 = sample_allocator.add_time_series('array_series', data)
        assert np.array_equal(ts2.selected_data.values, data)

        # Test with existing TimeSeries
        existing_ts = TimeSeries.from_datasource(10, 'original_name', sample_timesteps, aggregation_weight=0.7)
        ts3 = sample_allocator.add_time_series('weighted_series', existing_ts)
        assert ts3.name == 'weighted_series'  # Name changed
        assert ts3.aggregation_weight == 0.7  # Weight preserved

        # Test with extra timestep
        ts4 = sample_allocator.add_time_series('extra_series', 5, has_extra_timestep=True)
        assert ts4.name == 'extra_series'
        assert ts4.has_extra_timestep
        assert len(ts4.selected_data) == len(sample_allocator.timesteps_extra)

        # Test duplicate name
        with pytest.raises(KeyError, match='already exists'):
            sample_allocator.add_time_series('scalar_series', 1)

    def test_access_time_series(self, sample_allocator):
        """Test accessing time series."""
        # Add a few time series
        sample_allocator.add_time_series('series1', 42)
        sample_allocator.add_time_series('series2', np.array([1, 2, 3, 4, 5]))

        # Test __getitem__
        ts = sample_allocator['series1']
        assert ts.name == 'series1'

        # Test __contains__ with string
        assert 'series1' in sample_allocator
        assert 'nonexistent_series' not in sample_allocator

        # Test __contains__ with TimeSeries object
        assert sample_allocator['series2'] in sample_allocator

        # Test access to non-existent series
        with pytest.raises(ValueError):
            sample_allocator['nonexistent_series']

    def test_selection_propagation(self, sample_allocator, sample_timesteps):
        """Test that selections propagate to TimeSeries."""
        # Add a few time series
        ts1 = sample_allocator.add_time_series('series1', 42)
        ts2 = sample_allocator.add_time_series('series2', np.array([1, 2, 3, 4, 5]))
        ts3 = sample_allocator.add_time_series('series3', 5, has_extra_timestep=True)

        # Initially no selections
        assert ts1._selected_timesteps is None
        assert ts2._selected_timesteps is None
        assert ts3._selected_timesteps is None

        # Apply selection
        subset_timesteps = sample_timesteps[1:3]
        sample_allocator.set_selection(timesteps=subset_timesteps)

        # Check selection propagated to regular time series
        assert ts1._selected_timesteps.equals(subset_timesteps)
        assert ts2._selected_timesteps.equals(subset_timesteps)

        # Check selection with extra timestep
        assert ts3._selected_timesteps is not None
        assert len(ts3._selected_timesteps) == len(subset_timesteps) + 1

        # Clear selection
        sample_allocator.clear_selection()

        # Check selection cleared
        assert ts1._selected_timesteps is None
        assert ts2._selected_timesteps is None
        assert ts3._selected_timesteps is None

    def test_update_time_series(self, sample_allocator):
        """Test updating a time series."""
        # Add a time series
        ts = sample_allocator.add_time_series('series', 42)

        # Update it
        sample_allocator.update_time_series('series', np.array([1, 2, 3, 4, 5]))

        # Check update was applied
        assert np.array_equal(ts.selected_data.values, np.array([1, 2, 3, 4, 5]))

        # Test updating non-existent series
        with pytest.raises(KeyError):
            sample_allocator.update_time_series('nonexistent', 42)

<<<<<<< HEAD
    def test_as_dataset(self, sample_allocator):
        """Test as_dataset method."""
        # Add some time series
        sample_allocator.add_time_series('series1', 42)
        sample_allocator.add_time_series('series2', np.array([1, 2, 3, 4, 5]))
=======
    def test_class_method_with_uniform_timesteps(self):
        """Test the with_uniform_timesteps class method."""
        collection = TimeSeriesCollection.with_uniform_timesteps(
            start_time=pd.Timestamp('2023-01-01'), periods=24, freq='h', hours_per_step=1
        )
>>>>>>> d240a0bc

        # Get dataset
        ds = sample_allocator.as_dataset(with_extra_timestep=False)

        # Check dataset contents
        assert isinstance(ds, xr.Dataset)
        assert 'series1' in ds
        assert 'series2' in ds
        assert np.all(ds['series1'].values == 42)
        assert np.array_equal(ds['series2'].values, np.array([1, 2, 3, 4, 5]))


class TestTimeSeriesAllocatorWithScenarios:
    """Test suite for TimeSeriesCollection with scenarios."""

    def test_initialization_with_scenarios(self, sample_timesteps, sample_scenario_index):
        """Test initialization with scenarios."""
        allocator = TimeSeriesCollection(sample_timesteps, scenarios=sample_scenario_index)

        assert allocator.timesteps.equals(sample_timesteps)
        assert allocator.scenarios.equals(sample_scenario_index)
        assert len(allocator._time_series) == 0

    def test_add_time_series_with_scenarios(self, sample_scenario_allocator):
        """Test creating time series with scenarios."""
        # Test scalar (broadcasts to all scenarios)
        ts1 = sample_scenario_allocator.add_time_series('scalar_series', 42)
        assert ts1.has_scenario_dim
        assert ts1.name == 'scalar_series'
        assert ts1.selected_data.shape == (5, 3)  # 5 timesteps, 3 scenarios
        assert np.all(ts1.selected_data.values == 42)

        # Test 1D array (broadcasts to all scenarios)
        data = np.array([1, 2, 3, 4, 5])
        ts2 = sample_scenario_allocator.add_time_series('array_series', data)
        assert ts2.has_scenario_dim
        assert ts2.selected_data.shape == (5, 3)
        # Each scenario should have the same values
        for scenario in sample_scenario_allocator.scenarios:
            assert np.array_equal(ts2.sel(scenario=scenario).values, data)

        # Test 2D array (one row per scenario)
        data_2d = np.array([[10, 20, 30, 40, 50], [15, 25, 35, 45, 55], [5, 15, 25, 35, 45]]).T
        ts3 = sample_scenario_allocator.add_time_series('scenario_specific_series', data_2d)
        assert ts3.has_scenario_dim
        assert ts3.selected_data.shape == (5, 3)
        # Each scenario should have its own values
        assert np.array_equal(ts3.sel(scenario='baseline').values, data_2d[:,0])
        assert np.array_equal(ts3.sel(scenario='high_demand').values, data_2d[:,1])
        assert np.array_equal(ts3.sel(scenario='low_price').values, data_2d[:,2])

    def test_selection_propagation_with_scenarios(
        self, sample_scenario_allocator, sample_timesteps, sample_scenario_index
    ):
        """Test scenario selection propagation."""
        # Add some time series
        ts1 = sample_scenario_allocator.add_time_series('series1', 42)
        ts2 = sample_scenario_allocator.add_time_series('series2', np.array([1, 2, 3, 4, 5]))

        # Initial state - no selections
        assert ts1._selected_scenarios is None
        assert ts2._selected_scenarios is None

        # Select scenarios
        subset_scenarios = sample_scenario_index[:2]
        sample_scenario_allocator.set_selection(scenarios=subset_scenarios)

        # Check selections propagated
        assert ts1._selected_scenarios.equals(subset_scenarios)
        assert ts2._selected_scenarios.equals(subset_scenarios)

        # Check data is filtered
        assert ts1.selected_data.shape == (5, 2)  # 5 timesteps, 2 scenarios
        assert ts2.selected_data.shape == (5, 2)

        # Apply combined selection
        subset_timesteps = sample_timesteps[1:3]
        sample_scenario_allocator.set_selection(timesteps=subset_timesteps, scenarios=subset_scenarios)

        # Check combined selection applied
        assert ts1._selected_timesteps.equals(subset_timesteps)
        assert ts1._selected_scenarios.equals(subset_scenarios)
        assert ts1.selected_data.shape == (2, 2)  # 2 timesteps, 2 scenarios

        # Clear selections
        sample_scenario_allocator.clear_selection()
        assert ts1._selected_timesteps is None
        assert ts1.active_timesteps.equals(sample_scenario_allocator.timesteps)
        assert ts1._selected_scenarios is None
        assert ts1.active_scenarios.equals(sample_scenario_allocator.scenarios)
        assert ts1.selected_data.shape == (5, 3)  # Back to full shape

    def test_as_dataset_with_scenarios(self, sample_scenario_allocator):
        """Test as_dataset method with scenarios."""
        # Add some time series
        sample_scenario_allocator.add_time_series('scalar_series', 42)
        sample_scenario_allocator.add_time_series(
            'varying_series', np.array([[10, 20, 30, 40, 50], [15, 25, 35, 45, 55], [5, 15, 25, 35, 45]]).T
        )

        # Get dataset
        ds = sample_scenario_allocator.as_dataset(with_extra_timestep=False)

        # Check dataset dimensions
        assert 'scenario' in ds.dims
        assert 'time' in ds.dims
        assert ds.dims['scenario'] == 3
        assert ds.dims['time'] == 5

        # Check dataset variables
        assert 'scalar_series' in ds
        assert 'varying_series' in ds

        # Check values
        assert np.all(ds['scalar_series'].values == 42)
        baseline_values = ds['varying_series'].sel(scenario='baseline').values
        assert np.array_equal(baseline_values, np.array([10, 20, 30, 40, 50]))

    def test_contains_and_iteration(self, sample_scenario_allocator):
        """Test __contains__ and __iter__ methods."""
        # Add some time series
        ts1 = sample_scenario_allocator.add_time_series('series1', 42)
        sample_scenario_allocator.add_time_series('series2', 10)

        # Test __contains__
        assert 'series1' in sample_scenario_allocator
        assert ts1 in sample_scenario_allocator
        assert 'nonexistent' not in sample_scenario_allocator

        # Test behavior with invalid type
        with pytest.raises(TypeError):
            assert 42 in sample_scenario_allocator

    def test_update_time_series_with_scenarios(self, sample_scenario_allocator, sample_scenario_index):
        """Test updating a time series with scenarios."""
        # Add a time series
        ts = sample_scenario_allocator.add_time_series('series', 42)
        assert ts.has_scenario_dim
        assert np.all(ts.selected_data.values == 42)

        # Update with scenario-specific data
        new_data = np.array([[1, 2, 3, 4, 5], [6, 7, 8, 9, 10], [11, 12, 13, 14, 15]]).T
        sample_scenario_allocator.update_time_series('series', new_data)

        # Check update was applied
        assert np.array_equal(ts.selected_data.values, new_data)
        assert ts.has_scenario_dim

        # Check scenario-specific values
        assert np.array_equal(ts.sel(scenario='baseline').values, new_data[:,0])
        assert np.array_equal(ts.sel(scenario='high_demand').values, new_data[:,1])
        assert np.array_equal(ts.sel(scenario='low_price').values, new_data[:,2])


if __name__ == '__main__':
    pytest.main()<|MERGE_RESOLUTION|>--- conflicted
+++ resolved
@@ -583,19 +583,11 @@
         with pytest.raises(KeyError):
             sample_allocator.update_time_series('nonexistent', 42)
 
-<<<<<<< HEAD
     def test_as_dataset(self, sample_allocator):
         """Test as_dataset method."""
         # Add some time series
         sample_allocator.add_time_series('series1', 42)
         sample_allocator.add_time_series('series2', np.array([1, 2, 3, 4, 5]))
-=======
-    def test_class_method_with_uniform_timesteps(self):
-        """Test the with_uniform_timesteps class method."""
-        collection = TimeSeriesCollection.with_uniform_timesteps(
-            start_time=pd.Timestamp('2023-01-01'), periods=24, freq='h', hours_per_step=1
-        )
->>>>>>> d240a0bc
 
         # Get dataset
         ds = sample_allocator.as_dataset(with_extra_timestep=False)
