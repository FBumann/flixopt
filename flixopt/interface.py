"""
This module contains classes to collect Parameters for the Investment and OnOff decisions.
These are tightly connected to features.py
"""

import logging
from typing import TYPE_CHECKING, Dict, Iterator, List, Literal, Optional, Union

from .config import CONFIG
from .core import NumericDataTS, Scalar, ScenarioData, TimestepData
from .structure import Interface, register_class_for_io

if TYPE_CHECKING:  # for type checking and preventing circular imports
    from .effects import EffectValuesUserScenario, EffectValuesUserTimestep
    from .flow_system import FlowSystem


logger = logging.getLogger('flixopt')


@register_class_for_io
class Piece(Interface):
    def __init__(self, start: TimestepData, end: TimestepData):
        """
        Define a Piece, which is part of a Piecewise object.

        Args:
            start: The x-values of the piece.
            end: The end of the piece.
        """
        self.start = start
        self.end = end
        self.has_time_dim = False

    def transform_data(self, flow_system: 'FlowSystem', name_prefix: str):
        self.start = flow_system.create_time_series(
            name=f'{name_prefix}|start', data=self.start, has_time_dim=self.has_time_dim, has_scenario_dim=True
        )
        self.end = flow_system.create_time_series(
            name=f'{name_prefix}|end', data=self.end, has_time_dim=self.has_time_dim, has_scenario_dim=True
        )


@register_class_for_io
class Piecewise(Interface):
    def __init__(self, pieces: List[Piece]):
        """
        Define a Piecewise, consisting of a list of Pieces.

        Args:
            pieces: The pieces of the piecewise.
        """
        self.pieces = pieces
        self._has_time_dim = False

    @property
    def has_time_dim(self):
        return self._has_time_dim

    @has_time_dim.setter
    def has_time_dim(self, value):
        self._has_time_dim = value
        for piece in self.pieces:
            piece.has_time_dim = value

    def __len__(self):
        return len(self.pieces)

    def __getitem__(self, index) -> Piece:
        return self.pieces[index]  # Enables indexing like piecewise[i]

    def __iter__(self) -> Iterator[Piece]:
        return iter(self.pieces)  # Enables iteration like for piece in piecewise: ...

    def transform_data(self, flow_system: 'FlowSystem', name_prefix: str):
        for i, piece in enumerate(self.pieces):
            piece.transform_data(flow_system, f'{name_prefix}|Piece{i}')


@register_class_for_io
class PiecewiseConversion(Interface):
    def __init__(self, piecewises: Dict[str, Piecewise]):
        """
        Define a piecewise conversion between multiple Flows.
        --> "gaps" can be expressed by a piece not starting at the end of the prior piece: [(1,3), (4,5)]
        --> "points" can expressed as piece with same begin and end: [(3,3), (4,4)]

        Args:
            piecewises: Dict of Piecewises defining the conversion factors. flow labels as keys, piecewise as values
        """
        self.piecewises = piecewises
        self._has_time_dim = True
        self.has_time_dim = True  # Inital propagation

    @property
    def has_time_dim(self):
        return self._has_time_dim

    @has_time_dim.setter
    def has_time_dim(self, value):
        self._has_time_dim = value
        for piecewise in self.piecewises.values():
            piecewise.has_time_dim = value

    def items(self):
        return self.piecewises.items()

    def transform_data(self, flow_system: 'FlowSystem', name_prefix: str):
        for name, piecewise in self.piecewises.items():
            piecewise.transform_data(flow_system, f'{name_prefix}|{name}')


@register_class_for_io
class PiecewiseEffects(Interface):
    def __init__(self, piecewise_origin: Piecewise, piecewise_shares: Dict[str, Piecewise]):
        """
        Define piecewise effects related to a variable.

        Args:
            piecewise_origin: Piecewise of the related variable
            piecewise_shares: Piecewise defining the shares to different Effects
        """
        self.piecewise_origin = piecewise_origin
        self.piecewise_shares = piecewise_shares
        self._has_time_dim = False
        self.has_time_dim = False  # Inital propagation

    @property
    def has_time_dim(self):
        return self._has_time_dim

    @has_time_dim.setter
    def has_time_dim(self, value):
        self._has_time_dim = value
        self.piecewise_origin.has_time_dim = value
        for piecewise in self.piecewise_shares.values():
            piecewise.has_time_dim = value

    def transform_data(self, flow_system: 'FlowSystem', name_prefix: str):
        self.piecewise_origin.transform_data(flow_system, f'{name_prefix}|PiecewiseEffects|origin')
        for effect, piecewise in self.piecewise_shares.items():
            piecewise.transform_data(flow_system, f'{name_prefix}|PiecewiseEffects|{effect}')


@register_class_for_io
class InvestParameters(Interface):
    """
    collects arguments for invest-stuff
    """

    def __init__(
        self,
<<<<<<< HEAD
        fixed_size: Optional[ScenarioData] = None,
        minimum_size: ScenarioData = 0,  # TODO: Use EPSILON?
        maximum_size: Optional[ScenarioData] = None,
=======
        fixed_size: Optional[Union[int, float]] = None,
        minimum_size: Optional[Union[int, float]] = None,
        maximum_size: Optional[Union[int, float]] = None,
>>>>>>> d240a0bc
        optional: bool = True,  # Investition ist weglassbar
        fix_effects: Optional['EffectValuesUserScenario'] = None,
        specific_effects: Optional['EffectValuesUserScenario'] = None,  # costs per Flow-Unit/Storage-Size/...
        piecewise_effects: Optional[PiecewiseEffects] = None,
        divest_effects: Optional['EffectValuesUserScenario'] = None,
        size_per_scenario: Literal['equal', 'individual', 'increment_once'] = 'equal',
    ):
        """
        Args:
            fix_effects: Fixed investment costs if invested. (Attention: Annualize costs to chosen period!)
            divest_effects: Fixed divestment costs (if not invested, e.g., demolition costs or contractual penalty).
            fixed_size: Determines if the investment size is fixed.
            optional: If True, investment is not forced.
            specific_effects: Specific costs, e.g., in €/kW_nominal or €/m²_nominal.
                Example: {costs: 3, CO2: 0.3} with costs and CO2 representing an Object of class Effect
                (Attention: Annualize costs to chosen period!)
<<<<<<< HEAD
            piecewise_effects: Define the effects of the investment as a piecewise function of the size of the investment.
            minimum_size: Minimum possible size of the investment.
            maximum_size: Maximum possible size of the investment.
            size_per_scenario: How to treat the size in each scenario
                - 'equal': Equalize the size of all scenarios
                - 'individual': Optimize the size of each scenario individually
                - 'increment_once': Allow the size to increase only once. This is useful if the scenarios are related to
                    different periods (years, months). Tune the timing by setting the maximum size to 0 in the first scenarios.
=======
            piecewise_effects: Linear piecewise relation [invest_pieces, cost_pieces].
                Example 1:
                    [           [5, 25, 25, 100],       # size in kW
                     {costs:    [50,250,250,800],       # €
                      PE:       [5, 25, 25, 100]        # kWh_PrimaryEnergy
                      }
                    ]
                Example 2 (if only standard-effect):
                    [   [5, 25, 25, 100],  # kW # size in kW
                        [50,250,250,800]        # value for standart effect, typically €
                     ]  # €
                (Attention: Annualize costs to chosen period!)
                (Args 'specific_effects' and 'fix_effects' can be used in parallel to Investsizepieces)
            minimum_size: Min nominal value (only if: size_is_fixed = False). Defaults to CONFIG.modeling.EPSILON.
            maximum_size: Max nominal value (only if: size_is_fixed = False). Defaults to CONFIG.modeling.BIG.
>>>>>>> d240a0bc
        """
        self.fix_effects: EffectValuesUserScenario = fix_effects if fix_effects is not None else {}
        self.divest_effects: EffectValuesUserScenario = divest_effects if divest_effects is not None else {}
        self.fixed_size = fixed_size
        self.optional = optional
        self.specific_effects: EffectValuesUserScenario = specific_effects if specific_effects is not None else {}
        self.piecewise_effects = piecewise_effects
<<<<<<< HEAD
        self._minimum_size = minimum_size
        self._maximum_size = CONFIG.modeling.BIG if maximum_size is None else maximum_size  # default maximum
        self.size_per_scenario = size_per_scenario
=======
        self._minimum_size = minimum_size if minimum_size is not None else CONFIG.modeling.EPSILON
        self._maximum_size = maximum_size if maximum_size is not None else CONFIG.modeling.BIG  # default maximum
>>>>>>> d240a0bc

    def transform_data(self, flow_system: 'FlowSystem', name_prefix: str):
        self.fix_effects = flow_system.create_effect_time_series(
            label_prefix=name_prefix,
            effect_values=self.fix_effects,
            label_suffix='fix_effects',
            has_time_dim=False,
            has_scenario_dim=True,
        )
        self.divest_effects = flow_system.create_effect_time_series(
            label_prefix=name_prefix,
            effect_values=self.divest_effects,
            label_suffix='divest_effects',
            has_time_dim=False,
            has_scenario_dim=True,
        )
        self.specific_effects = flow_system.create_effect_time_series(
            label_prefix=name_prefix,
            effect_values=self.specific_effects,
            label_suffix='specific_effects',
            has_time_dim=False,
            has_scenario_dim=True,
        )
        if self.piecewise_effects is not None:
            self.piecewise_effects.has_time_dim = False
            self.piecewise_effects.transform_data(flow_system, f'{name_prefix}|PiecewiseEffects')

        self._minimum_size = flow_system.create_time_series(
            f'{name_prefix}|minimum_size', self.minimum_size, has_time_dim=False, has_scenario_dim=True
        )
        self._maximum_size = flow_system.create_time_series(
            f'{name_prefix}|maximum_size', self.maximum_size, has_time_dim=False, has_scenario_dim=True
        )
        if self.fixed_size is not None:
            self.fixed_size = flow_system.create_time_series(
                f'{name_prefix}|fixed_size', self.fixed_size, has_time_dim=False, has_scenario_dim=True
            )

    @property
    def minimum_size(self):
        return self.fixed_size if self.fixed_size is not None else self._minimum_size

    @property
    def maximum_size(self):
        return self.fixed_size if self.fixed_size is not None else self._maximum_size


@register_class_for_io
class OnOffParameters(Interface):
    def __init__(
        self,
        effects_per_switch_on: Optional['EffectValuesUserTimestep'] = None,
        effects_per_running_hour: Optional['EffectValuesUserTimestep'] = None,
        on_hours_total_min: Optional[ScenarioData] = None,
        on_hours_total_max: Optional[ScenarioData] = None,
        consecutive_on_hours_min: Optional[TimestepData] = None,
        consecutive_on_hours_max: Optional[TimestepData] = None,
        consecutive_off_hours_min: Optional[TimestepData] = None,
        consecutive_off_hours_max: Optional[TimestepData] = None,
        switch_on_total_max: Optional[ScenarioData] = None,
        force_switch_on: bool = False,
    ):
        """
        Bundles information about the on and off state of an Element.
        If no parameters are given, the default is to create a binary variable for the on state
        without further constraints or effects and a variable for the total on hours.

        Args:
            effects_per_switch_on: cost of one switch from off (var_on=0) to on (var_on=1),
                unit i.g. in Euro
            effects_per_running_hour: costs for operating, i.g. in € per hour
            on_hours_total_min: min. overall sum of operating hours.
            on_hours_total_max: max. overall sum of operating hours.
            consecutive_on_hours_min: min sum of operating hours in one piece
                (last on-time period of timeseries is not checked and can be shorter)
            consecutive_on_hours_max: max sum of operating hours in one piece
            consecutive_off_hours_min: min sum of non-operating hours in one piece
                (last off-time period of timeseries is not checked and can be shorter)
            consecutive_off_hours_max: max sum of non-operating hours in one piece
            switch_on_total_max: max nr of switchOn operations
            force_switch_on: force creation of switch on variable, even if there is no switch_on_total_max
        """
        self.effects_per_switch_on: EffectValuesUserTimestep = effects_per_switch_on or {}
        self.effects_per_running_hour: EffectValuesUserTimestep = effects_per_running_hour or {}
        self.on_hours_total_min: Scalar = on_hours_total_min
        self.on_hours_total_max: Scalar = on_hours_total_max
        self.consecutive_on_hours_min: NumericDataTS = consecutive_on_hours_min
        self.consecutive_on_hours_max: NumericDataTS = consecutive_on_hours_max
        self.consecutive_off_hours_min: NumericDataTS = consecutive_off_hours_min
        self.consecutive_off_hours_max: NumericDataTS = consecutive_off_hours_max
        self.switch_on_total_max: Scalar = switch_on_total_max
        self.force_switch_on: bool = force_switch_on

    def transform_data(self, flow_system: 'FlowSystem', name_prefix: str):
        self.effects_per_switch_on = flow_system.create_effect_time_series(
            name_prefix, self.effects_per_switch_on, 'per_switch_on'
        )
        self.effects_per_running_hour = flow_system.create_effect_time_series(
            name_prefix, self.effects_per_running_hour, 'per_running_hour'
        )
        self.consecutive_on_hours_min = flow_system.create_time_series(
            f'{name_prefix}|consecutive_on_hours_min', self.consecutive_on_hours_min
        )
        self.consecutive_on_hours_max = flow_system.create_time_series(
            f'{name_prefix}|consecutive_on_hours_max', self.consecutive_on_hours_max
        )
        self.consecutive_off_hours_min = flow_system.create_time_series(
            f'{name_prefix}|consecutive_off_hours_min', self.consecutive_off_hours_min
        )
        self.consecutive_off_hours_max = flow_system.create_time_series(
            f'{name_prefix}|consecutive_off_hours_max', self.consecutive_off_hours_max
        )
        self.on_hours_total_max = flow_system.create_time_series(
            f'{name_prefix}|on_hours_total_max', self.on_hours_total_max, has_time_dim=False
        )
        self.on_hours_total_min = flow_system.create_time_series(
            f'{name_prefix}|on_hours_total_min', self.on_hours_total_min, has_time_dim=False
        )
        self.switch_on_total_max = flow_system.create_time_series(
            f'{name_prefix}|switch_on_total_max', self.switch_on_total_max, has_time_dim=False
        )

    @property
    def use_off(self) -> bool:
        """Determines wether the OFF Variable is needed or not"""
        return self.use_consecutive_off_hours

    @property
    def use_consecutive_on_hours(self) -> bool:
        """Determines wether a Variable for consecutive off hours is needed or not"""
        return any(param is not None for param in [self.consecutive_on_hours_min, self.consecutive_on_hours_max])

    @property
    def use_consecutive_off_hours(self) -> bool:
        """Determines wether a Variable for consecutive off hours is needed or not"""
        return any(param is not None for param in [self.consecutive_off_hours_min, self.consecutive_off_hours_max])

    @property
    def use_switch_on(self) -> bool:
        """Determines wether a Variable for SWITCH-ON is needed or not"""
        return (
            any(
                param not in (None, {})
                for param in [
                    self.effects_per_switch_on,
                    self.switch_on_total_max,
                    self.on_hours_total_min,
                    self.on_hours_total_max,
                ]
            )
            or self.force_switch_on
        )<|MERGE_RESOLUTION|>--- conflicted
+++ resolved
@@ -150,15 +150,9 @@
 
     def __init__(
         self,
-<<<<<<< HEAD
         fixed_size: Optional[ScenarioData] = None,
-        minimum_size: ScenarioData = 0,  # TODO: Use EPSILON?
+        minimum_size: Optional[ScenarioData] = None,
         maximum_size: Optional[ScenarioData] = None,
-=======
-        fixed_size: Optional[Union[int, float]] = None,
-        minimum_size: Optional[Union[int, float]] = None,
-        maximum_size: Optional[Union[int, float]] = None,
->>>>>>> d240a0bc
         optional: bool = True,  # Investition ist weglassbar
         fix_effects: Optional['EffectValuesUserScenario'] = None,
         specific_effects: Optional['EffectValuesUserScenario'] = None,  # costs per Flow-Unit/Storage-Size/...
@@ -175,7 +169,6 @@
             specific_effects: Specific costs, e.g., in €/kW_nominal or €/m²_nominal.
                 Example: {costs: 3, CO2: 0.3} with costs and CO2 representing an Object of class Effect
                 (Attention: Annualize costs to chosen period!)
-<<<<<<< HEAD
             piecewise_effects: Define the effects of the investment as a piecewise function of the size of the investment.
             minimum_size: Minimum possible size of the investment.
             maximum_size: Maximum possible size of the investment.
@@ -184,23 +177,6 @@
                 - 'individual': Optimize the size of each scenario individually
                 - 'increment_once': Allow the size to increase only once. This is useful if the scenarios are related to
                     different periods (years, months). Tune the timing by setting the maximum size to 0 in the first scenarios.
-=======
-            piecewise_effects: Linear piecewise relation [invest_pieces, cost_pieces].
-                Example 1:
-                    [           [5, 25, 25, 100],       # size in kW
-                     {costs:    [50,250,250,800],       # €
-                      PE:       [5, 25, 25, 100]        # kWh_PrimaryEnergy
-                      }
-                    ]
-                Example 2 (if only standard-effect):
-                    [   [5, 25, 25, 100],  # kW # size in kW
-                        [50,250,250,800]        # value for standart effect, typically €
-                     ]  # €
-                (Attention: Annualize costs to chosen period!)
-                (Args 'specific_effects' and 'fix_effects' can be used in parallel to Investsizepieces)
-            minimum_size: Min nominal value (only if: size_is_fixed = False). Defaults to CONFIG.modeling.EPSILON.
-            maximum_size: Max nominal value (only if: size_is_fixed = False). Defaults to CONFIG.modeling.BIG.
->>>>>>> d240a0bc
         """
         self.fix_effects: EffectValuesUserScenario = fix_effects if fix_effects is not None else {}
         self.divest_effects: EffectValuesUserScenario = divest_effects if divest_effects is not None else {}
@@ -208,14 +184,9 @@
         self.optional = optional
         self.specific_effects: EffectValuesUserScenario = specific_effects if specific_effects is not None else {}
         self.piecewise_effects = piecewise_effects
-<<<<<<< HEAD
-        self._minimum_size = minimum_size
-        self._maximum_size = CONFIG.modeling.BIG if maximum_size is None else maximum_size  # default maximum
-        self.size_per_scenario = size_per_scenario
-=======
         self._minimum_size = minimum_size if minimum_size is not None else CONFIG.modeling.EPSILON
         self._maximum_size = maximum_size if maximum_size is not None else CONFIG.modeling.BIG  # default maximum
->>>>>>> d240a0bc
+        self.size_per_scenario = size_per_scenario
 
     def transform_data(self, flow_system: 'FlowSystem', name_prefix: str):
         self.fix_effects = flow_system.create_effect_time_series(
