--- conflicted
+++ resolved
@@ -7,11 +7,7 @@
 from typing import TYPE_CHECKING, Dict, Iterator, List, Literal, Optional, Union
 
 from .config import CONFIG
-<<<<<<< HEAD
-from .core import NumericDataTS, Scalar, ScenarioData, TimestepData
-=======
 from .core import Scalar, TemporalDataUser
->>>>>>> 43a64eaf
 from .structure import Interface, register_class_for_io
 
 if TYPE_CHECKING:  # for type checking and preventing circular imports
@@ -24,11 +20,7 @@
 
 @register_class_for_io
 class Piece(Interface):
-<<<<<<< HEAD
-    def __init__(self, start: TimestepData, end: TimestepData):
-=======
     def __init__(self, start: TemporalDataUser, end: TemporalDataUser):
->>>>>>> 43a64eaf
         """
         Define a Piece, which is part of a Piecewise object.
 
@@ -41,17 +33,8 @@
         self.has_time_dim = False
 
     def transform_data(self, flow_system: 'FlowSystem', name_prefix: str):
-<<<<<<< HEAD
-        self.start = flow_system.create_time_series(
-            name=f'{name_prefix}|start', data=self.start, has_time_dim=self.has_time_dim, has_scenario_dim=True
-        )
-        self.end = flow_system.create_time_series(
-            name=f'{name_prefix}|end', data=self.end, has_time_dim=self.has_time_dim, has_scenario_dim=True
-        )
-=======
-        self.start = flow_system.fit_to_model_coords(f'{name_prefix}|start', self.start)
-        self.end = flow_system.fit_to_model_coords(f'{name_prefix}|end', self.end)
->>>>>>> 43a64eaf
+        self.start = flow_system.fit_to_model_coords(f'{name_prefix}|start', self.start, has_time_dim=self.has_time_dim, has_scenario_dim=True)
+        self.end = flow_system.fit_to_model_coords(f'{name_prefix}|end', self.end, has_time_dim=self.has_time_dim, has_scenario_dim=True)
 
 
 @register_class_for_io
@@ -266,17 +249,6 @@
 class OnOffParameters(Interface):
     def __init__(
         self,
-<<<<<<< HEAD
-        effects_per_switch_on: Optional['EffectValuesUserTimestep'] = None,
-        effects_per_running_hour: Optional['EffectValuesUserTimestep'] = None,
-        on_hours_total_min: Optional[ScenarioData] = None,
-        on_hours_total_max: Optional[ScenarioData] = None,
-        consecutive_on_hours_min: Optional[TimestepData] = None,
-        consecutive_on_hours_max: Optional[TimestepData] = None,
-        consecutive_off_hours_min: Optional[TimestepData] = None,
-        consecutive_off_hours_max: Optional[TimestepData] = None,
-        switch_on_total_max: Optional[ScenarioData] = None,
-=======
         effects_per_switch_on: Optional['EffectValuesUser'] = None,
         effects_per_running_hour: Optional['EffectValuesUser'] = None,
         on_hours_total_min: Optional[int] = None,
@@ -286,7 +258,6 @@
         consecutive_off_hours_min: Optional[TemporalDataUser] = None,
         consecutive_off_hours_max: Optional[TemporalDataUser] = None,
         switch_on_total_max: Optional[int] = None,
->>>>>>> 43a64eaf
         force_switch_on: bool = False,
     ):
         """
