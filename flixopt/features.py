--- conflicted
+++ resolved
@@ -10,11 +10,7 @@
 import numpy as np
 
 from .config import CONFIG
-<<<<<<< HEAD
-from .core import Scalar, ScenarioData, TimeSeries, TimestepData, extract_data
-=======
 from .core import Scalar, TemporalData
->>>>>>> 43a64eaf
 from .interface import InvestParameters, OnOffParameters, Piecewise
 from .structure import Model, SystemModel
 
@@ -30,11 +26,7 @@
         label_of_element: str,
         parameters: InvestParameters,
         defining_variable: [linopy.Variable],
-<<<<<<< HEAD
-        relative_bounds_of_defining_variable: Tuple[TimestepData, TimestepData],
-=======
         relative_bounds_of_defining_variable: Tuple[TemporalData, TemporalData],
->>>>>>> 43a64eaf
         label: Optional[str] = None,
         on_variable: Optional[linopy.Variable] = None,
     ):
@@ -251,21 +243,12 @@
         model: SystemModel,
         label_of_element: str,
         defining_variables: List[linopy.Variable],
-<<<<<<< HEAD
-        defining_bounds: List[Tuple[TimestepData, TimestepData]],
-        previous_values: List[Optional[TimestepData]] = None,
-        use_off: bool = True,
-        on_hours_total_min: Optional[ScenarioData] = 0,
-        on_hours_total_max: Optional[ScenarioData] = None,
-        effects_per_running_hour: Dict[str, TimestepData] = None,
-=======
         defining_bounds: List[Tuple[TemporalData, TemporalData]],
         previous_values: List[Optional[TemporalData]] = None,
         use_off: bool = True,
         on_hours_total_min: Optional[TemporalData] = 0,
         on_hours_total_max: Optional[TemporalData] = None,
         effects_per_running_hour: Dict[str, TemporalData] = None,
->>>>>>> 43a64eaf
         label: Optional[str] = None,
     ):
         """
@@ -401,11 +384,7 @@
         return 1 - self.previous_states
 
     @staticmethod
-<<<<<<< HEAD
-    def compute_previous_states(previous_values: List[TimestepData], epsilon: float = 1e-5) -> np.ndarray:
-=======
     def compute_previous_states(previous_values: List[TemporalData], epsilon: float = 1e-5) -> np.ndarray:
->>>>>>> 43a64eaf
         """Computes the previous states {0, 1} of defining variables as a binary array from their previous values."""
         if not previous_values or all([val is None for val in previous_values]):
             return np.array([0])
@@ -512,15 +491,9 @@
         model: SystemModel,
         label_of_element: str,
         state_variable: linopy.Variable,
-<<<<<<< HEAD
-        minimum_duration: Optional[TimestepData] = None,
-        maximum_duration: Optional[TimestepData] = None,
-        previous_states: Optional[TimestepData] = None,
-=======
         minimum_duration: Optional[TemporalData] = None,
         maximum_duration: Optional[TemporalData] = None,
         previous_states: Optional[TemporalData] = None,
->>>>>>> 43a64eaf
         label: Optional[str] = None,
     ):
         """
@@ -541,14 +514,6 @@
         self._minimum_duration = minimum_duration
         self._maximum_duration = maximum_duration
 
-<<<<<<< HEAD
-        if isinstance(self._minimum_duration, TimeSeries):
-            self._minimum_duration = self._minimum_duration.selected_data
-        if isinstance(self._maximum_duration, TimeSeries):
-            self._maximum_duration = self._maximum_duration.selected_data
-
-=======
->>>>>>> 43a64eaf
         self.duration = None
 
     def do_modeling(self):
@@ -645,11 +610,7 @@
 
     @staticmethod
     def compute_consecutive_hours_in_state(
-<<<<<<< HEAD
-        binary_values: TimestepData, hours_per_timestep: Union[int, float, np.ndarray]
-=======
         binary_values: TemporalData, hours_per_timestep: Union[int, float, np.ndarray]
->>>>>>> 43a64eaf
     ) -> Scalar:
         """
         Computes the final consecutive duration in state 'on' (=1) in hours, from a binary array.
@@ -708,13 +669,8 @@
         on_off_parameters: OnOffParameters,
         label_of_element: str,
         defining_variables: List[linopy.Variable],
-<<<<<<< HEAD
-        defining_bounds: List[Tuple[TimestepData, TimestepData]],
-        previous_values: List[Optional[TimestepData]],
-=======
         defining_bounds: List[Tuple[TemporalData, TemporalData]],
         previous_values: List[Optional[TemporalData]],
->>>>>>> 43a64eaf
         label: Optional[str] = None,
     ):
         """
@@ -1001,17 +957,10 @@
         label_of_element: Optional[str] = None,
         label: Optional[str] = None,
         label_full: Optional[str] = None,
-<<<<<<< HEAD
-        total_max: Optional[ScenarioData] = None,
-        total_min: Optional[ScenarioData] = None,
-        max_per_hour: Optional[TimestepData] = None,
-        min_per_hour: Optional[TimestepData] = None,
-=======
         total_max: Optional[Scalar] = None,
         total_min: Optional[Scalar] = None,
         max_per_hour: Optional[TemporalData] = None,
         min_per_hour: Optional[TemporalData] = None,
->>>>>>> 43a64eaf
     ):
         super().__init__(model, label_of_element=label_of_element, label=label, label_full=label_full)
         if not has_time_dim:  # If the condition is True
