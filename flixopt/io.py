import importlib.util
import json
import logging
import pathlib
import re
from dataclasses import dataclass
from typing import Dict, Literal, Optional, Tuple, Union

import linopy
import xarray as xr
import yaml

logger = logging.getLogger('flixopt')


<<<<<<< HEAD
def replace_timeseries(obj, mode: Literal['name', 'stats', 'data'] = 'name'):
    """Recursively replaces TimeSeries objects with their names prefixed by '::::'."""
    if isinstance(obj, dict):
        return {k: replace_timeseries(v, mode) for k, v in obj.items()}
    elif isinstance(obj, list):
        return [replace_timeseries(v, mode) for v in obj]
    elif isinstance(obj, TimeSeries):  # Adjust this based on the actual class
        if obj.all_equal:
            return obj.selected_data.values.max().item()
        elif mode == 'name':
            return f'::::{obj.name}'
        elif mode == 'stats':
            return obj.stats
        elif mode == 'data':
            return obj
        else:
            raise ValueError(f'Invalid mode {mode}')
    else:
        return obj


def insert_dataarray(obj, ds: xr.Dataset):
    """Recursively inserts TimeSeries objects into a dataset."""
    if isinstance(obj, dict):
        return {k: insert_dataarray(v, ds) for k, v in obj.items()}
    elif isinstance(obj, list):
        return [insert_dataarray(v, ds) for v in obj]
    elif isinstance(obj, str) and obj.startswith('::::'):
        da = ds[obj[4:]]
        if 'time' in da.dims and da.isel(time=-1).isnull().any().item():
            return da.isel(time=slice(0, -1))
        return da
    else:
        return obj


=======
>>>>>>> 43a64eaf
def remove_none_and_empty(obj):
    """Recursively removes None and empty dicts and lists values from a dictionary or list."""

    if isinstance(obj, dict):
        return {
            k: remove_none_and_empty(v)
            for k, v in obj.items()
            if not (v is None or (isinstance(v, (list, dict)) and not v))
        }

    elif isinstance(obj, list):
        return [remove_none_and_empty(v) for v in obj if not (v is None or (isinstance(v, (list, dict)) and not v))]

    else:
        return obj


def _save_to_yaml(data, output_file='formatted_output.yaml'):
    """
    Save dictionary data to YAML with proper multi-line string formatting.
    Handles complex string patterns including backticks, special characters,
    and various newline formats.

    Args:
        data (dict): Dictionary containing string data
        output_file (str): Path to output YAML file
    """
    # Process strings to normalize all newlines and handle special patterns
    processed_data = _normalize_complex_data(data)

    # Define a custom representer for strings
    def represent_str(dumper, data):
        # Use literal block style (|) for multi-line strings
        if '\n' in data:
            # Clean up formatting for literal block style
            data = data.strip()  # Remove leading/trailing whitespace
            return dumper.represent_scalar('tag:yaml.org,2002:str', data, style='|')

        # Use quoted style for strings with special characters
        elif any(char in data for char in ':`{}[]#,&*!|>%@'):
            return dumper.represent_scalar('tag:yaml.org,2002:str', data, style='"')

        # Use plain style for simple strings
        return dumper.represent_scalar('tag:yaml.org,2002:str', data)

    # Add the string representer to SafeDumper
    yaml.add_representer(str, represent_str, Dumper=yaml.SafeDumper)

    # Configure dumper options for better formatting
    class CustomDumper(yaml.SafeDumper):
        def increase_indent(self, flow=False, indentless=False):
            return super(CustomDumper, self).increase_indent(flow, False)

    # Write to file with settings that ensure proper formatting
    with open(output_file, 'w', encoding='utf-8') as file:
        yaml.dump(
            processed_data,
            file,
            Dumper=CustomDumper,
            sort_keys=False,  # Preserve dictionary order
            default_flow_style=False,  # Use block style for mappings
            width=1000,  # Set a reasonable line width
            allow_unicode=True,  # Support Unicode characters
            indent=2,  # Set consistent indentation
        )


def _normalize_complex_data(data):
    """
    Recursively normalize strings in complex data structures.

    Handles dictionaries, lists, and strings, applying various text normalization
    rules while preserving important formatting elements.

    Args:
        data: Any data type (dict, list, str, or primitive)

    Returns:
        Data with all strings normalized according to defined rules
    """
    if isinstance(data, dict):
        return {key: _normalize_complex_data(value) for key, value in data.items()}

    elif isinstance(data, list):
        return [_normalize_complex_data(item) for item in data]

    elif isinstance(data, str):
        return _normalize_string_content(data)

    else:
        return data


def _normalize_string_content(text):
    """
    Apply comprehensive string normalization rules.

    Args:
        text: The string to normalize

    Returns:
        Normalized string with standardized formatting
    """
    # Standardize line endings
    text = text.replace('\r\n', '\n').replace('\r', '\n')

    # Convert escaped newlines to actual newlines (avoiding double-backslashes)
    text = re.sub(r'(?<!\\)\\n', '\n', text)

    # Normalize double backslashes before specific escape sequences
    text = re.sub(r'\\\\([rtn])', r'\\\1', text)

    # Standardize constraint headers format
    text = re.sub(r'Constraint\s*`([^`]+)`\s*(?:\\n|[\s\n]*)', r'Constraint `\1`\n', text)

    # Clean up ellipsis patterns
    text = re.sub(r'[\t ]*(\.\.\.)', r'\1', text)

    # Limit consecutive newlines (max 2)
    text = re.sub(r'\n{3,}', '\n\n', text)

    return text.strip()


def document_linopy_model(model: linopy.Model, path: pathlib.Path = None) -> Dict[str, str]:
    """
    Convert all model variables and constraints to a structured string representation.
    This can take multiple seconds for large models.
    The output can be saved to a yaml file with readable formating applied.

    Args:
        path (pathlib.Path, optional): Path to save the document. Defaults to None.
    """
    documentation = {
        'objective': model.objective.__repr__(),
        'termination_condition': model.termination_condition,
        'status': model.status,
        'nvars': model.nvars,
        'nvarsbin': model.binaries.nvars if len(model.binaries) > 0 else 0,  # Temporary, waiting for linopy to fix
        'nvarscont': model.continuous.nvars if len(model.continuous) > 0 else 0,  # Temporary, waiting for linopy to fix
        'ncons': model.ncons,
        'variables': {variable_name: variable.__repr__() for variable_name, variable in model.variables.items()},
        'constraints': {
            constraint_name: constraint.__repr__() for constraint_name, constraint in model.constraints.items()
        },
        'binaries': list(model.binaries),
        'integers': list(model.integers),
        'continuous': list(model.continuous),
        'infeasible_constraints': '',
    }

    if model.status == 'warning':
        logger.critical(f'The model has a warning status {model.status=}. Trying to extract infeasibilities')
        try:
            import io
            from contextlib import redirect_stdout

            f = io.StringIO()

            # Redirect stdout to our buffer
            with redirect_stdout(f):
                model.print_infeasibilities()

            documentation['infeasible_constraints'] = f.getvalue()
        except NotImplementedError:
            logger.critical(
                'Infeasible constraints could not get retrieved. This functionality is only availlable with gurobi'
            )
            documentation['infeasible_constraints'] = 'Not possible to retrieve infeasible constraints'

    if path is not None:
        if path.suffix not in ['.yaml', '.yml']:
            raise ValueError(f'Invalid file extension for path {path}. Only .yaml and .yml are supported')
        _save_to_yaml(documentation, path)

    return documentation


def save_dataset_to_netcdf(
    ds: xr.Dataset,
    path: Union[str, pathlib.Path],
    compression: int = 0,
) -> None:
    """
    Save a dataset to a netcdf file. Store all attrs as JSON strings in 'attrs' attributes.

    Args:
        ds: Dataset to save.
        path: Path to save the dataset to.
        compression: Compression level for the dataset (0-9). 0 means no compression. 5 is a good default.

    Raises:
        ValueError: If the path has an invalid file extension.
    """
    path = pathlib.Path(path)
    if path.suffix not in ['.nc', '.nc4']:
        raise ValueError(f'Invalid file extension for path {path}. Only .nc and .nc4 are supported')

    apply_encoding = False
    if compression != 0:
        if importlib.util.find_spec('netCDF4') is not None:
            apply_encoding = True
        else:
            logger.warning(
                'Dataset was exported without compression due to missing dependency "netcdf4".'
                'Install netcdf4 via `pip install netcdf4`.'
            )

    ds = ds.copy(deep=True)
    ds.attrs = {'attrs': json.dumps(ds.attrs)}

    # Convert all DataArray attrs to JSON strings
    for var_name, data_var in ds.data_vars.items():
        if data_var.attrs:  # Only if there are attrs
            ds[var_name].attrs = {'attrs': json.dumps(data_var.attrs)}

    # Also handle coordinate attrs if they exist
    for coord_name, coord_var in ds.coords.items():
        if hasattr(coord_var, 'attrs') and coord_var.attrs:
            ds[coord_name].attrs = {'attrs': json.dumps(coord_var.attrs)}

    ds.to_netcdf(
        path,
        encoding=None
        if not apply_encoding
        else {data_var: {'zlib': True, 'complevel': 5} for data_var in ds.data_vars},
    )


def load_dataset_from_netcdf(path: Union[str, pathlib.Path]) -> xr.Dataset:
    """
    Load a dataset from a netcdf file. Load all attrs from 'attrs' attributes.

    Args:
        path: Path to load the dataset from.

    Returns:
        Dataset: Loaded dataset with restored attrs.
    """
    ds = xr.load_dataset(path)

    # Restore Dataset attrs
    if 'attrs' in ds.attrs:
        ds.attrs = json.loads(ds.attrs['attrs'])

    # Restore DataArray attrs
    for var_name, data_var in ds.data_vars.items():
        if 'attrs' in data_var.attrs:
            ds[var_name].attrs = json.loads(data_var.attrs['attrs'])

    # Restore coordinate attrs
    for coord_name, coord_var in ds.coords.items():
        if hasattr(coord_var, 'attrs') and 'attrs' in coord_var.attrs:
            ds[coord_name].attrs = json.loads(coord_var.attrs['attrs'])

    return ds


@dataclass
class CalculationResultsPaths:
    """Container for all paths related to saving CalculationResults."""

    folder: pathlib.Path
    name: str

    def __post_init__(self):
        """Initialize all path attributes."""
        self._update_paths()

    def _update_paths(self):
        """Update all path attributes based on current folder and name."""
        self.linopy_model = self.folder / f'{self.name}--linopy_model.nc4'
        self.solution = self.folder / f'{self.name}--solution.nc4'
        self.summary = self.folder / f'{self.name}--summary.yaml'
        self.network = self.folder / f'{self.name}--network.json'
        self.flow_system = self.folder / f'{self.name}--flow_system.nc4'
        self.model_documentation = self.folder / f'{self.name}--model_documentation.yaml'

    def all_paths(self) -> Dict[str, pathlib.Path]:
        """Return a dictionary of all paths."""
        return {
            'linopy_model': self.linopy_model,
            'solution': self.solution,
            'summary': self.summary,
            'network': self.network,
            'flow_system': self.flow_system,
            'model_documentation': self.model_documentation,
        }

    def create_folders(self, parents: bool = False) -> None:
        """Ensure the folder exists.
        Args:
            parents: Whether to create the parent folders if they do not exist.
        """
        if not self.folder.exists():
            try:
                self.folder.mkdir(parents=parents)
            except FileNotFoundError as e:
                raise FileNotFoundError(
                    f'Folder {self.folder} and its parent do not exist. Please create them first.'
                ) from e

    def update(self, new_name: Optional[str] = None, new_folder: Optional[pathlib.Path] = None) -> None:
        """Update name and/or folder and refresh all paths."""
        if new_name is not None:
            self.name = new_name
        if new_folder is not None:
            if not new_folder.is_dir() or not new_folder.exists():
                raise FileNotFoundError(f'Folder {new_folder} does not exist or is not a directory.')
            self.folder = new_folder
        self._update_paths()<|MERGE_RESOLUTION|>--- conflicted
+++ resolved
@@ -13,45 +13,6 @@
 logger = logging.getLogger('flixopt')
 
 
-<<<<<<< HEAD
-def replace_timeseries(obj, mode: Literal['name', 'stats', 'data'] = 'name'):
-    """Recursively replaces TimeSeries objects with their names prefixed by '::::'."""
-    if isinstance(obj, dict):
-        return {k: replace_timeseries(v, mode) for k, v in obj.items()}
-    elif isinstance(obj, list):
-        return [replace_timeseries(v, mode) for v in obj]
-    elif isinstance(obj, TimeSeries):  # Adjust this based on the actual class
-        if obj.all_equal:
-            return obj.selected_data.values.max().item()
-        elif mode == 'name':
-            return f'::::{obj.name}'
-        elif mode == 'stats':
-            return obj.stats
-        elif mode == 'data':
-            return obj
-        else:
-            raise ValueError(f'Invalid mode {mode}')
-    else:
-        return obj
-
-
-def insert_dataarray(obj, ds: xr.Dataset):
-    """Recursively inserts TimeSeries objects into a dataset."""
-    if isinstance(obj, dict):
-        return {k: insert_dataarray(v, ds) for k, v in obj.items()}
-    elif isinstance(obj, list):
-        return [insert_dataarray(v, ds) for v in obj]
-    elif isinstance(obj, str) and obj.startswith('::::'):
-        da = ds[obj[4:]]
-        if 'time' in da.dims and da.isel(time=-1).isnull().any().item():
-            return da.isel(time=slice(0, -1))
-        return da
-    else:
-        return obj
-
-
-=======
->>>>>>> 43a64eaf
 def remove_none_and_empty(obj):
     """Recursively removes None and empty dicts and lists values from a dictionary or list."""
 
