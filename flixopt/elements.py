"""
This module contains the basic elements of the flixopt framework.
"""

import logging
import warnings
from typing import TYPE_CHECKING, Dict, List, Literal, Optional, Tuple, Union

import linopy
import numpy as np

from .config import CONFIG
<<<<<<< HEAD
from .core import PlausibilityError, Scalar, ScenarioData, TimestepData, extract_data
from .effects import EffectValuesUserTimestep
=======
from .core import PlausibilityError, Scalar, TemporalData, TemporalDataUser
from .effects import TemporalEffectsUser
>>>>>>> 43a64eaf
from .features import InvestmentModel, OnOffModel, PreventSimultaneousUsageModel
from .interface import InvestParameters, OnOffParameters
from .structure import Element, ElementModel, SystemModel, register_class_for_io

if TYPE_CHECKING:
    from .flow_system import FlowSystem

logger = logging.getLogger('flixopt')


@register_class_for_io
class Component(Element):
    """
    A Component contains incoming and outgoing [`Flows`][flixopt.elements.Flow]. It defines how these Flows interact with each other.
    The On or Off state of the Component is defined by all its Flows. Its on, if any of its FLows is On.
    It's mathematically advisable to define the On/Off state in a FLow rather than a Component if possible,
    as this introduces less binary variables to the Model
    Constraints to the On/Off state are defined by the [`on_off_parameters`][flixopt.interface.OnOffParameters].
    """

    def __init__(
        self,
        label: str,
        inputs: Optional[List['Flow']] = None,
        outputs: Optional[List['Flow']] = None,
        on_off_parameters: Optional[OnOffParameters] = None,
        prevent_simultaneous_flows: Optional[List['Flow']] = None,
        meta_data: Optional[Dict] = None,
    ):
        """
        Args:
            label: The label of the Element. Used to identify it in the FlowSystem
            inputs: input flows.
            outputs: output flows.
            on_off_parameters: Information about on and off state of Component.
                Component is On/Off, if all connected Flows are On/Off. This induces an On-Variable (binary) in all Flows!
                If possible, use OnOffParameters in a single Flow instead to keep the number of binary variables low.
                See class OnOffParameters.
            prevent_simultaneous_flows: Define a Group of Flows. Only one them can be on at a time.
                Induces On-Variable in all Flows! If possible, use OnOffParameters in a single Flow instead.
            meta_data: used to store more information about the Element. Is not used internally, but saved in the results. Only use python native types.
        """
        super().__init__(label, meta_data=meta_data)
        self.inputs: List['Flow'] = inputs or []
        self.outputs: List['Flow'] = outputs or []
        self._check_unique_flow_labels()
        self.on_off_parameters = on_off_parameters
        self.prevent_simultaneous_flows: List['Flow'] = prevent_simultaneous_flows or []

        self.flows: Dict[str, Flow] = {flow.label: flow for flow in self.inputs + self.outputs}

    def create_model(self, model: SystemModel) -> 'ComponentModel':
        self._plausibility_checks()
        self.model = ComponentModel(model, self)
        return self.model

    def transform_data(self, flow_system: 'FlowSystem') -> None:
        if self.on_off_parameters is not None:
            self.on_off_parameters.transform_data(flow_system, self.label_full)

    def _check_unique_flow_labels(self):
        all_flow_labels = [flow.label for flow in self.inputs + self.outputs]

        if len(set(all_flow_labels)) != len(all_flow_labels):
            duplicates = {label for label in all_flow_labels if all_flow_labels.count(label) > 1}
            raise ValueError(f'Flow names must be unique! "{self.label_full}" got 2 or more of: {duplicates}')

    def _plausibility_checks(self) -> None:
        self._check_unique_flow_labels()


@register_class_for_io
class Bus(Element):
    """
    A Bus represents a nodal balance between the flow rates of its incoming and outgoing Flows.
    """

    def __init__(
<<<<<<< HEAD
        self, label: str, excess_penalty_per_flow_hour: Optional[TimestepData] = 1e5, meta_data: Optional[Dict] = None
=======
        self, label: str, excess_penalty_per_flow_hour: Optional[TemporalDataUser] = 1e5, meta_data: Optional[Dict] = None
>>>>>>> 43a64eaf
    ):
        """
        Args:
            label: The label of the Element. Used to identify it in the FlowSystem
            excess_penalty_per_flow_hour: excess costs / penalty costs (bus balance compensation)
                (none/ 0 -> no penalty). The default is 1e5.
                (Take care: if you use a timeseries (no scalar), timeseries is aggregated if calculation_type = aggregated!)
            meta_data: used to store more information about the Element. Is not used internally, but saved in the results. Only use python native types.
        """
        super().__init__(label, meta_data=meta_data)
        self.excess_penalty_per_flow_hour = excess_penalty_per_flow_hour
        self.inputs: List[Flow] = []
        self.outputs: List[Flow] = []

    def create_model(self, model: SystemModel) -> 'BusModel':
        self._plausibility_checks()
        self.model = BusModel(model, self)
        return self.model

    def transform_data(self, flow_system: 'FlowSystem'):
        self.excess_penalty_per_flow_hour = flow_system.fit_to_model_coords(
            f'{self.label_full}|excess_penalty_per_flow_hour', self.excess_penalty_per_flow_hour
        )

    def _plausibility_checks(self) -> None:
        if self.excess_penalty_per_flow_hour is not None and (self.excess_penalty_per_flow_hour == 0).all():
            logger.warning(f'In Bus {self.label_full}, the excess_penalty_per_flow_hour is 0. Use "None" or a value > 0.')

    @property
    def with_excess(self) -> bool:
        return False if self.excess_penalty_per_flow_hour is None else True


@register_class_for_io
class Connection:
    # input/output-dock (TODO:
    # -> wäre cool, damit Komponenten auch auch ohne Knoten verbindbar
    # input wären wie Flow,aber statt bus: connectsTo -> hier andere Connection oder aber Bus (dort keine Connection, weil nicht notwendig)

    def __init__(self):
        """
        This class is not yet implemented!
        """
        raise NotImplementedError()


@register_class_for_io
class Flow(Element):
    r"""
    A **Flow** moves energy (or material) between a [Bus][flixopt.elements.Bus] and a [Component][flixopt.elements.Component] in a predefined direction.
    The flow-rate is the main optimization variable of the **Flow**.
    """

    def __init__(
        self,
        label: str,
        bus: str,
<<<<<<< HEAD
        size: Union[ScenarioData, InvestParameters] = None,
        fixed_relative_profile: Optional[TimestepData] = None,
        relative_minimum: TimestepData = 0,
        relative_maximum: TimestepData = 1,
        effects_per_flow_hour: Optional[EffectValuesUserTimestep] = None,
        on_off_parameters: Optional[OnOffParameters] = None,
        flow_hours_total_max: Optional[ScenarioData] = None,
        flow_hours_total_min: Optional[ScenarioData] = None,
        load_factor_min: Optional[ScenarioData] = None,
        load_factor_max: Optional[ScenarioData] = None,
        previous_flow_rate: Optional[ScenarioData] = None,
=======
        size: Union[Scalar, InvestParameters] = None,
        fixed_relative_profile: Optional[TemporalDataUser] = None,
        relative_minimum: TemporalDataUser = 0,
        relative_maximum: TemporalDataUser = 1,
        effects_per_flow_hour: Optional[TemporalEffectsUser] = None,
        on_off_parameters: Optional[OnOffParameters] = None,
        flow_hours_total_max: Optional[Scalar] = None,
        flow_hours_total_min: Optional[Scalar] = None,
        load_factor_min: Optional[Scalar] = None,
        load_factor_max: Optional[Scalar] = None,
        previous_flow_rate: Optional[TemporalDataUser] = None,
>>>>>>> 43a64eaf
        meta_data: Optional[Dict] = None,
    ):
        r"""
        Args:
            label: The label of the FLow. Used to identify it in the FlowSystem. Its `full_label` consists of the label of the Component and the label of the Flow.
            bus: blabel of the bus the flow is connected to.
            size: size of the flow. If InvestmentParameters is used, size is optimized.
                If size is None, a default value is used.
            relative_minimum: min value is relative_minimum multiplied by size
            relative_maximum: max value is relative_maximum multiplied by size. If size = max then relative_maximum=1
            load_factor_min: minimal load factor  general: avg Flow per nominalVal/investSize
                (e.g. boiler, kW/kWh=h; solarthermal: kW/m²;
                 def: :math:`load\_factor:= sumFlowHours/ (nominal\_val \cdot \Delta t_{tot})`
            load_factor_max: maximal load factor (see minimal load factor)
            effects_per_flow_hour: operational costs, costs per flow-"work"
            on_off_parameters: If present, flow can be "off", i.e. be zero (only relevant if relative_minimum > 0)
                Therefore a binary var "on" is used. Further, several other restrictions and effects can be modeled
                through this On/Off State (See OnOffParameters)
            flow_hours_total_max: maximum flow-hours ("flow-work")
                (if size is not const, maybe load_factor_max is the better choice!)
            flow_hours_total_min: minimum flow-hours ("flow-work")
                (if size is not predefined, maybe load_factor_min is the better choice!)
            fixed_relative_profile: fixed relative values for flow (if given).
                flow_rate(t) := fixed_relative_profile(t) * size(t)
                With this value, the flow_rate is no optimization-variable anymore.
                (relative_minimum and relative_maximum are ignored)
                used for fixed load or supply profiles, i.g. heat demand, wind-power, solarthermal
                If the load-profile is just an upper limit, use relative_maximum instead.
            previous_flow_rate: previous flow rate of the flow. Used to determine if and how long the
                flow is already on / off. If None, the flow is considered to be off for one timestep.
            meta_data: used to store more information about the Element. Is not used internally, but saved in the results. Only use python native types.
        """
        super().__init__(label, meta_data=meta_data)
        self.size = size or CONFIG.modeling.BIG  # Default size
        self.relative_minimum = relative_minimum
        self.relative_maximum = relative_maximum
        self.fixed_relative_profile = fixed_relative_profile

        self.load_factor_min = load_factor_min
        self.load_factor_max = load_factor_max
        # self.positive_gradient = TimeSeries('positive_gradient', positive_gradient, self)
        self.effects_per_flow_hour = effects_per_flow_hour if effects_per_flow_hour is not None else {}
        self.flow_hours_total_max = flow_hours_total_max
        self.flow_hours_total_min = flow_hours_total_min
        self.on_off_parameters = on_off_parameters

        self.previous_flow_rate = (
            previous_flow_rate if not isinstance(previous_flow_rate, list) else np.array(previous_flow_rate)
        )

        self.component: str = 'UnknownComponent'
        self.is_input_in_component: Optional[bool] = None
        if isinstance(bus, Bus):
            self.bus = bus.label_full
            warnings.warn(
                f'Bus {bus.label} is passed as a Bus object to {self.label}. This is deprecated and will be removed '
                f'in the future. Add the Bus to the FlowSystem instead and pass its label to the Flow.',
                UserWarning,
                stacklevel=1,
            )
            self._bus_object = bus
        else:
            self.bus = bus
            self._bus_object = None

    def create_model(self, model: SystemModel) -> 'FlowModel':
        self._plausibility_checks()
        self.model = FlowModel(model, self)
        return self.model

    def transform_data(self, flow_system: 'FlowSystem'):
        self.relative_minimum = flow_system.fit_to_model_coords(
            f'{self.label_full}|relative_minimum', self.relative_minimum
        )
        self.relative_maximum = flow_system.fit_to_model_coords(
            f'{self.label_full}|relative_maximum', self.relative_maximum
        )
        self.fixed_relative_profile = flow_system.fit_to_model_coords(
            f'{self.label_full}|fixed_relative_profile', self.fixed_relative_profile
        )
        self.effects_per_flow_hour = flow_system.fit_effects_to_model_coords(
            self.label_full, self.effects_per_flow_hour, 'per_flow_hour'
        )
        self.flow_hours_total_max = flow_system.create_time_series(
            f'{self.label_full}|flow_hours_total_max', self.flow_hours_total_max, has_time_dim=False
        )
        self.flow_hours_total_min = flow_system.create_time_series(
            f'{self.label_full}|flow_hours_total_min', self.flow_hours_total_min, has_time_dim=False
        )
        self.load_factor_max = flow_system.create_time_series(
            f'{self.label_full}|load_factor_max', self.load_factor_max, has_time_dim=False
        )
        self.load_factor_min = flow_system.create_time_series(
            f'{self.label_full}|load_factor_min', self.load_factor_min, has_time_dim=False
        )

        if self.on_off_parameters is not None:
            self.on_off_parameters.transform_data(flow_system, self.label_full)
        if isinstance(self.size, InvestParameters):
            self.size.transform_data(flow_system, self.label_full)
        else:
            self.size = flow_system.create_time_series(f'{self.label_full}|size', self.size, has_time_dim=False)

    def _plausibility_checks(self) -> None:
        # TODO: Incorporate into Variable? (Lower_bound can not be greater than upper bound
        if np.any(self.relative_minimum > self.relative_maximum):
            raise PlausibilityError(self.label_full + ': Take care, that relative_minimum <= relative_maximum!')

        if not isinstance(self.size, InvestParameters) and (
                np.any(self.size == CONFIG.modeling.BIG) and self.fixed_relative_profile is not None
        ):  # Default Size --> Most likely by accident
            logger.warning(
                f'Flow "{self.label_full}" has no size assigned, but a "fixed_relative_profile". '
                f'The default size is {CONFIG.modeling.BIG}. As "flow_rate = size * fixed_relative_profile", '
                f'the resulting flow_rate will be very high. To fix this, assign a size to the Flow {self}.'
            )

        if self.fixed_relative_profile is not None and self.on_off_parameters is not None:
<<<<<<< HEAD
            logger.warning(
                f'Flow {self.label} has both a fixed_relative_profile and an on_off_parameters.'
                f'This will allow the flow to be switched on and off, effectively differing from the fixed_flow_rate.'
=======
            raise ValueError(
                f'Flow {self.label_full} has both a fixed_relative_profile and an on_off_parameters. This is not supported. '
                f'Use relative_minimum and relative_maximum instead, '
                f'if you want to allow flows to be switched on and off.'
>>>>>>> 43a64eaf
            )

        if (self.relative_minimum > 0).any() and self.on_off_parameters is None:
            logger.warning(
<<<<<<< HEAD
                f'Flow {self.label} has a relative_minimum of {self.relative_minimum.selected_data} and no on_off_parameters. '
=======
                f'Flow {self.label_full} has a relative_minimum of {self.relative_minimum} and no on_off_parameters. '
>>>>>>> 43a64eaf
                f'This prevents the flow_rate from switching off (flow_rate = 0). '
                f'Consider using on_off_parameters to allow the flow to be switched on and off.'
            )

    @property
    def label_full(self) -> str:
        return f'{self.component}({self.label})'

    @property
    def size_is_fixed(self) -> bool:
        # Wenn kein InvestParameters existiert --> True; Wenn Investparameter, den Wert davon nehmen
        return False if (isinstance(self.size, InvestParameters) and self.size.fixed_size is None) else True

    @property
    def invest_is_optional(self) -> bool:
        # Wenn kein InvestParameters existiert: # Investment ist nicht optional -> Keine Variable --> False
        return False if (isinstance(self.size, InvestParameters) and not self.size.optional) else True


class FlowModel(ElementModel):
    def __init__(self, model: SystemModel, element: Flow):
        super().__init__(model, element)
        self.element: Flow = element
        self.flow_rate: Optional[linopy.Variable] = None
        self.total_flow_hours: Optional[linopy.Variable] = None

        self.on_off: Optional[OnOffModel] = None
        self._investment: Optional[InvestmentModel] = None

    def do_modeling(self):
        # eq relative_minimum(t) * size <= flow_rate(t) <= relative_maximum(t) * size
        self.flow_rate: linopy.Variable = self.add(
            self._model.add_variables(
                lower=self.flow_rate_lower_bound,
                upper=self.flow_rate_upper_bound,
                coords=self._model.get_coords(),
                name=f'{self.label_full}|flow_rate',
            ),
            'flow_rate',
        )

        # OnOff
        if self.element.on_off_parameters is not None:
            self.on_off: OnOffModel = self.add(
                OnOffModel(
                    model=self._model,
                    label_of_element=self.label_of_element,
                    on_off_parameters=self.element.on_off_parameters,
                    defining_variables=[self.flow_rate],
                    defining_bounds=[self.flow_rate_bounds_on],
                    previous_values=[self.element.previous_flow_rate],
                ),
                'on_off',
            )
            self.on_off.do_modeling()

        # Investment
        if isinstance(self.element.size, InvestParameters):
            self._investment: InvestmentModel = self.add(
                InvestmentModel(
                    model=self._model,
                    label_of_element=self.label_of_element,
                    parameters=self.element.size,
                    defining_variable=self.flow_rate,
                    relative_bounds_of_defining_variable=(self.flow_rate_lower_bound_relative,
                                                          self.flow_rate_upper_bound_relative),
                    on_variable=self.on_off.on if self.on_off is not None else None,
                ),
                'investment',
            )
            self._investment.do_modeling()

        self.total_flow_hours = self.add(
            self._model.add_variables(
                lower=extract_data(self.element.flow_hours_total_min, 0),
                upper=extract_data(self.element.flow_hours_total_max, np.inf),
                coords=self._model.get_coords(time_dim=False),
                name=f'{self.label_full}|total_flow_hours',
            ),
            'total_flow_hours',
        )

        self.add(
            self._model.add_constraints(
                self.total_flow_hours == (self.flow_rate * self._model.hours_per_step).sum('time'),
                name=f'{self.label_full}|total_flow_hours',
            ),
            'total_flow_hours',
        )

        # Load factor
        self._create_bounds_for_load_factor()

        # Shares
        self._create_shares()

    def results_structure(self):
        return {
            **super().results_structure(),
            'start': self.element.bus if self.element.is_input_in_component else self.element.component,
            'end': self.element.component if self.element.is_input_in_component else self.element.bus,
            'component': self.element.component,
        }

    def _create_shares(self):
        # Arbeitskosten:
        if self.element.effects_per_flow_hour != {}:
            self._model.effects.add_share_to_effects(
                name=self.label_full,  # Use the full label of the element
                expressions={
<<<<<<< HEAD
                    effect: self.flow_rate * self._model.hours_per_step * factor.selected_data
=======
                    effect: self.flow_rate * self._model.hours_per_step * factor
>>>>>>> 43a64eaf
                    for effect, factor in self.element.effects_per_flow_hour.items()
                },
                target='operation',
            )

    def _create_bounds_for_load_factor(self):
        # TODO: Add Variable load_factor for better evaluation?

        # eq: var_sumFlowHours <= size * dt_tot * load_factor_max
        if self.element.load_factor_max is not None:
            name_short = 'load_factor_max'
            flow_hours_per_size_max = self._model.hours_per_step.sum('time') * self.element.load_factor_max
            size = self.element.size if self._investment is None else self._investment.size

            self.add(
                self._model.add_constraints(
                    self.total_flow_hours <= size * flow_hours_per_size_max,
                    name=f'{self.label_full}|{name_short}',
                ),
                name_short,
            )

        #  eq: size * sum(dt)* load_factor_min <= var_sumFlowHours
        if self.element.load_factor_min is not None:
            name_short = 'load_factor_min'
            flow_hours_per_size_min = self._model.hours_per_step.sum('time') * self.element.load_factor_min
            size = self.element.size if self._investment is None else self._investment.size

            self.add(
                self._model.add_constraints(
                    self.total_flow_hours >= size * flow_hours_per_size_min,
                    name=f'{self.label_full}|{name_short}',
                ),
                name_short,
            )

    @property
<<<<<<< HEAD
    def flow_rate_bounds_on(self) -> Tuple[TimestepData, TimestepData]:
=======
    def flow_rate_bounds_on(self) -> Tuple[TemporalData, TemporalData]:
>>>>>>> 43a64eaf
        """Returns absolute flow rate bounds. Important for OnOffModel"""
        relative_minimum, relative_maximum = self.flow_rate_lower_bound_relative, self.flow_rate_upper_bound_relative
        size = self.element.size
        if not isinstance(size, InvestParameters):
            return relative_minimum * extract_data(size), relative_maximum * extract_data(size)
        if size.fixed_size is not None:
            return (relative_minimum * extract_data(size.fixed_size),
                    relative_maximum * extract_data(size.fixed_size))
        return (relative_minimum * extract_data(size.minimum_size),
                relative_maximum * extract_data(size.maximum_size))

    @property
<<<<<<< HEAD
    def flow_rate_lower_bound_relative(self) -> TimestepData:
        """Returns the lower bound of the flow_rate relative to its size"""
        fixed_profile = self.element.fixed_relative_profile
        if fixed_profile is None:
            return extract_data(self.element.relative_minimum)
        return extract_data(fixed_profile)

    @property
    def flow_rate_upper_bound_relative(self) -> TimestepData:
        """ Returns the upper bound of the flow_rate relative to its size"""
        fixed_profile = self.element.fixed_relative_profile
        if fixed_profile is None:
            return extract_data(self.element.relative_maximum)
        return extract_data(fixed_profile)

    @property
    def flow_rate_lower_bound(self) -> TimestepData:
=======
    def flow_rate_lower_bound_relative(self) -> TemporalData:
        """Returns the lower bound of the flow_rate relative to its size"""
        fixed_profile = self.element.fixed_relative_profile
        if fixed_profile is None:
            return self.element.relative_minimum
        return fixed_profile

    @property
    def flow_rate_upper_bound_relative(self) -> TemporalData:
        """ Returns the upper bound of the flow_rate relative to its size"""
        fixed_profile = self.element.fixed_relative_profile
        if fixed_profile is None:
            return self.element.relative_maximum
        return fixed_profile

    @property
    def flow_rate_lower_bound(self) -> TemporalData:
>>>>>>> 43a64eaf
        """
        Returns the minimum bound the flow_rate can reach.
        Further constraining might be done in OnOffModel and InvestmentModel
        """
        if self.element.on_off_parameters is not None:
            return 0
        if isinstance(self.element.size, InvestParameters):
            if self.element.size.optional:
                return 0
            return self.flow_rate_lower_bound_relative * extract_data(self.element.size.minimum_size)
        return self.flow_rate_lower_bound_relative * extract_data(self.element.size)

    @property
<<<<<<< HEAD
    def flow_rate_upper_bound(self) -> TimestepData:
=======
    def flow_rate_upper_bound(self) -> TemporalData:
>>>>>>> 43a64eaf
        """
        Returns the maximum bound the flow_rate can reach.
        Further constraining might be done in OnOffModel and InvestmentModel
        """
        if isinstance(self.element.size, InvestParameters):
            return self.flow_rate_upper_bound_relative * extract_data(self.element.size.maximum_size)
        return self.flow_rate_upper_bound_relative * extract_data(self.element.size)


class BusModel(ElementModel):
    def __init__(self, model: SystemModel, element: Bus):
        super().__init__(model, element)
        self.element: Bus = element
        self.excess_input: Optional[linopy.Variable] = None
        self.excess_output: Optional[linopy.Variable] = None

    def do_modeling(self) -> None:
        # inputs == outputs
        for flow in self.element.inputs + self.element.outputs:
            self.add(flow.model.flow_rate, flow.label_full)
        inputs = sum([flow.model.flow_rate for flow in self.element.inputs])
        outputs = sum([flow.model.flow_rate for flow in self.element.outputs])
        eq_bus_balance = self.add(self._model.add_constraints(inputs == outputs, name=f'{self.label_full}|balance'))

        # Fehlerplus/-minus:
        if self.element.with_excess:
            excess_penalty = np.multiply(
<<<<<<< HEAD
                self._model.hours_per_step, self.element.excess_penalty_per_flow_hour.selected_data
=======
                self._model.hours_per_step, self.element.excess_penalty_per_flow_hour
>>>>>>> 43a64eaf
            )
            self.excess_input = self.add(
                self._model.add_variables(
                    lower=0, coords=self._model.get_coords(), name=f'{self.label_full}|excess_input'
                ),
                'excess_input',
            )
            self.excess_output = self.add(
                self._model.add_variables(
                    lower=0, coords=self._model.get_coords(), name=f'{self.label_full}|excess_output'
                ),
                'excess_output',
            )
            eq_bus_balance.lhs -= -self.excess_input + self.excess_output

            self._model.effects.add_share_to_penalty(self.label_of_element, (self.excess_input * excess_penalty).sum())
            self._model.effects.add_share_to_penalty(self.label_of_element, (self.excess_output * excess_penalty).sum())

    def results_structure(self):
        inputs = [flow.model.flow_rate.name for flow in self.element.inputs]
        outputs = [flow.model.flow_rate.name for flow in self.element.outputs]
        if self.excess_input is not None:
            inputs.append(self.excess_input.name)
        if self.excess_output is not None:
            outputs.append(self.excess_output.name)
        return {**super().results_structure(), 'inputs': inputs, 'outputs': outputs,
                'flows': [flow.label_full for flow in self.element.inputs + self.element.outputs]}


class ComponentModel(ElementModel):
    def __init__(self, model: SystemModel, element: Component):
        super().__init__(model, element)
        self.element: Component = element
        self.on_off: Optional[OnOffModel] = None

    def do_modeling(self):
        """Initiates all FlowModels"""
        all_flows = self.element.inputs + self.element.outputs
        if self.element.on_off_parameters:
            for flow in all_flows:
                if flow.on_off_parameters is None:
                    flow.on_off_parameters = OnOffParameters()

        if self.element.prevent_simultaneous_flows:
            for flow in self.element.prevent_simultaneous_flows:
                if flow.on_off_parameters is None:
                    flow.on_off_parameters = OnOffParameters()

        for flow in all_flows:
            self.add(flow.create_model(self._model), flow.label)

        for sub_model in self.sub_models:
            sub_model.do_modeling()

        if self.element.on_off_parameters:
            self.on_off = self.add(
                OnOffModel(
                    self._model,
                    self.element.on_off_parameters,
                    self.label_of_element,
                    defining_variables=[flow.model.flow_rate for flow in all_flows],
                    defining_bounds=[flow.model.flow_rate_bounds_on for flow in all_flows],
                    previous_values=[flow.previous_flow_rate for flow in all_flows],
                )
            )

            self.on_off.do_modeling()

        if self.element.prevent_simultaneous_flows:
            # Simultanious Useage --> Only One FLow is On at a time, but needs a Binary for every flow
            on_variables = [flow.model.on_off.on for flow in self.element.prevent_simultaneous_flows]
            simultaneous_use = self.add(PreventSimultaneousUsageModel(self._model, on_variables, self.label_full))
            simultaneous_use.do_modeling()

    def results_structure(self):
        return {
            **super().results_structure(),
            'inputs': [flow.model.flow_rate.name for flow in self.element.inputs],
            'outputs': [flow.model.flow_rate.name for flow in self.element.outputs],
            'flows': [flow.label_full for flow in self.element.inputs + self.element.outputs],
        }<|MERGE_RESOLUTION|>--- conflicted
+++ resolved
@@ -10,13 +10,8 @@
 import numpy as np
 
 from .config import CONFIG
-<<<<<<< HEAD
-from .core import PlausibilityError, Scalar, ScenarioData, TimestepData, extract_data
-from .effects import EffectValuesUserTimestep
-=======
 from .core import PlausibilityError, Scalar, TemporalData, TemporalDataUser
 from .effects import TemporalEffectsUser
->>>>>>> 43a64eaf
 from .features import InvestmentModel, OnOffModel, PreventSimultaneousUsageModel
 from .interface import InvestParameters, OnOffParameters
 from .structure import Element, ElementModel, SystemModel, register_class_for_io
@@ -95,11 +90,7 @@
     """
 
     def __init__(
-<<<<<<< HEAD
-        self, label: str, excess_penalty_per_flow_hour: Optional[TimestepData] = 1e5, meta_data: Optional[Dict] = None
-=======
         self, label: str, excess_penalty_per_flow_hour: Optional[TemporalDataUser] = 1e5, meta_data: Optional[Dict] = None
->>>>>>> 43a64eaf
     ):
         """
         Args:
@@ -157,19 +148,6 @@
         self,
         label: str,
         bus: str,
-<<<<<<< HEAD
-        size: Union[ScenarioData, InvestParameters] = None,
-        fixed_relative_profile: Optional[TimestepData] = None,
-        relative_minimum: TimestepData = 0,
-        relative_maximum: TimestepData = 1,
-        effects_per_flow_hour: Optional[EffectValuesUserTimestep] = None,
-        on_off_parameters: Optional[OnOffParameters] = None,
-        flow_hours_total_max: Optional[ScenarioData] = None,
-        flow_hours_total_min: Optional[ScenarioData] = None,
-        load_factor_min: Optional[ScenarioData] = None,
-        load_factor_max: Optional[ScenarioData] = None,
-        previous_flow_rate: Optional[ScenarioData] = None,
-=======
         size: Union[Scalar, InvestParameters] = None,
         fixed_relative_profile: Optional[TemporalDataUser] = None,
         relative_minimum: TemporalDataUser = 0,
@@ -181,7 +159,6 @@
         load_factor_min: Optional[Scalar] = None,
         load_factor_max: Optional[Scalar] = None,
         previous_flow_rate: Optional[TemporalDataUser] = None,
->>>>>>> 43a64eaf
         meta_data: Optional[Dict] = None,
     ):
         r"""
@@ -265,16 +242,16 @@
         self.effects_per_flow_hour = flow_system.fit_effects_to_model_coords(
             self.label_full, self.effects_per_flow_hour, 'per_flow_hour'
         )
-        self.flow_hours_total_max = flow_system.create_time_series(
+        self.flow_hours_total_max = flow_system.fit_to_model_coords(
             f'{self.label_full}|flow_hours_total_max', self.flow_hours_total_max, has_time_dim=False
         )
-        self.flow_hours_total_min = flow_system.create_time_series(
+        self.flow_hours_total_min = flow_system.fit_to_model_coords(
             f'{self.label_full}|flow_hours_total_min', self.flow_hours_total_min, has_time_dim=False
         )
-        self.load_factor_max = flow_system.create_time_series(
+        self.load_factor_max = flow_system.fit_to_model_coords(
             f'{self.label_full}|load_factor_max', self.load_factor_max, has_time_dim=False
         )
-        self.load_factor_min = flow_system.create_time_series(
+        self.load_factor_min = flow_system.fit_to_model_coords(
             f'{self.label_full}|load_factor_min', self.load_factor_min, has_time_dim=False
         )
 
@@ -283,7 +260,7 @@
         if isinstance(self.size, InvestParameters):
             self.size.transform_data(flow_system, self.label_full)
         else:
-            self.size = flow_system.create_time_series(f'{self.label_full}|size', self.size, has_time_dim=False)
+            self.size = flow_system.fit_to_model_coords(f'{self.label_full}|size', self.size, has_time_dim=False)
 
     def _plausibility_checks(self) -> None:
         # TODO: Incorporate into Variable? (Lower_bound can not be greater than upper bound
@@ -300,25 +277,14 @@
             )
 
         if self.fixed_relative_profile is not None and self.on_off_parameters is not None:
-<<<<<<< HEAD
             logger.warning(
-                f'Flow {self.label} has both a fixed_relative_profile and an on_off_parameters.'
+                f'Flow {self.label_full} has both a fixed_relative_profile and an on_off_parameters.'
                 f'This will allow the flow to be switched on and off, effectively differing from the fixed_flow_rate.'
-=======
-            raise ValueError(
-                f'Flow {self.label_full} has both a fixed_relative_profile and an on_off_parameters. This is not supported. '
-                f'Use relative_minimum and relative_maximum instead, '
-                f'if you want to allow flows to be switched on and off.'
->>>>>>> 43a64eaf
             )
 
         if (self.relative_minimum > 0).any() and self.on_off_parameters is None:
             logger.warning(
-<<<<<<< HEAD
-                f'Flow {self.label} has a relative_minimum of {self.relative_minimum.selected_data} and no on_off_parameters. '
-=======
                 f'Flow {self.label_full} has a relative_minimum of {self.relative_minimum} and no on_off_parameters. '
->>>>>>> 43a64eaf
                 f'This prevents the flow_rate from switching off (flow_rate = 0). '
                 f'Consider using on_off_parameters to allow the flow to be switched on and off.'
             )
@@ -393,8 +359,8 @@
 
         self.total_flow_hours = self.add(
             self._model.add_variables(
-                lower=extract_data(self.element.flow_hours_total_min, 0),
-                upper=extract_data(self.element.flow_hours_total_max, np.inf),
+                lower=self.element.flow_hours_total_min if self.element.flow_hours_total_min is not None else 0,
+                upper=self.element.flow_hours_total_max if self.element.flow_hours_total_max is not None else np.inf,
                 coords=self._model.get_coords(time_dim=False),
                 name=f'{self.label_full}|total_flow_hours',
             ),
@@ -429,11 +395,7 @@
             self._model.effects.add_share_to_effects(
                 name=self.label_full,  # Use the full label of the element
                 expressions={
-<<<<<<< HEAD
-                    effect: self.flow_rate * self._model.hours_per_step * factor.selected_data
-=======
                     effect: self.flow_rate * self._model.hours_per_step * factor
->>>>>>> 43a64eaf
                     for effect, factor in self.element.effects_per_flow_hour.items()
                 },
                 target='operation',
@@ -471,42 +433,19 @@
             )
 
     @property
-<<<<<<< HEAD
-    def flow_rate_bounds_on(self) -> Tuple[TimestepData, TimestepData]:
-=======
     def flow_rate_bounds_on(self) -> Tuple[TemporalData, TemporalData]:
->>>>>>> 43a64eaf
         """Returns absolute flow rate bounds. Important for OnOffModel"""
         relative_minimum, relative_maximum = self.flow_rate_lower_bound_relative, self.flow_rate_upper_bound_relative
         size = self.element.size
         if not isinstance(size, InvestParameters):
-            return relative_minimum * extract_data(size), relative_maximum * extract_data(size)
+            return relative_minimum * size, relative_maximum * size
+
         if size.fixed_size is not None:
-            return (relative_minimum * extract_data(size.fixed_size),
-                    relative_maximum * extract_data(size.fixed_size))
-        return (relative_minimum * extract_data(size.minimum_size),
-                relative_maximum * extract_data(size.maximum_size))
-
-    @property
-<<<<<<< HEAD
-    def flow_rate_lower_bound_relative(self) -> TimestepData:
-        """Returns the lower bound of the flow_rate relative to its size"""
-        fixed_profile = self.element.fixed_relative_profile
-        if fixed_profile is None:
-            return extract_data(self.element.relative_minimum)
-        return extract_data(fixed_profile)
-
-    @property
-    def flow_rate_upper_bound_relative(self) -> TimestepData:
-        """ Returns the upper bound of the flow_rate relative to its size"""
-        fixed_profile = self.element.fixed_relative_profile
-        if fixed_profile is None:
-            return extract_data(self.element.relative_maximum)
-        return extract_data(fixed_profile)
-
-    @property
-    def flow_rate_lower_bound(self) -> TimestepData:
-=======
+            return relative_minimum * size.fixed_size, relative_maximum * size.fixed_size
+
+        return relative_minimum * size.minimum_size, relative_maximum * size.maximum_size
+
+    @property
     def flow_rate_lower_bound_relative(self) -> TemporalData:
         """Returns the lower bound of the flow_rate relative to its size"""
         fixed_profile = self.element.fixed_relative_profile
@@ -524,7 +463,6 @@
 
     @property
     def flow_rate_lower_bound(self) -> TemporalData:
->>>>>>> 43a64eaf
         """
         Returns the minimum bound the flow_rate can reach.
         Further constraining might be done in OnOffModel and InvestmentModel
@@ -534,22 +472,18 @@
         if isinstance(self.element.size, InvestParameters):
             if self.element.size.optional:
                 return 0
-            return self.flow_rate_lower_bound_relative * extract_data(self.element.size.minimum_size)
-        return self.flow_rate_lower_bound_relative * extract_data(self.element.size)
-
-    @property
-<<<<<<< HEAD
-    def flow_rate_upper_bound(self) -> TimestepData:
-=======
+            return self.flow_rate_lower_bound_relative * self.element.size.minimum_size
+        return self.flow_rate_lower_bound_relative * self.element.size
+
+    @property
     def flow_rate_upper_bound(self) -> TemporalData:
->>>>>>> 43a64eaf
         """
         Returns the maximum bound the flow_rate can reach.
         Further constraining might be done in OnOffModel and InvestmentModel
         """
         if isinstance(self.element.size, InvestParameters):
-            return self.flow_rate_upper_bound_relative * extract_data(self.element.size.maximum_size)
-        return self.flow_rate_upper_bound_relative * extract_data(self.element.size)
+            return self.flow_rate_upper_bound_relative * self.element.size.maximum_size
+        return self.flow_rate_upper_bound_relative * self.element.size
 
 
 class BusModel(ElementModel):
@@ -570,11 +504,7 @@
         # Fehlerplus/-minus:
         if self.element.with_excess:
             excess_penalty = np.multiply(
-<<<<<<< HEAD
-                self._model.hours_per_step, self.element.excess_penalty_per_flow_hour.selected_data
-=======
                 self._model.hours_per_step, self.element.excess_penalty_per_flow_hour
->>>>>>> 43a64eaf
             )
             self.excess_input = self.add(
                 self._model.add_variables(
