--- conflicted
+++ resolved
@@ -15,10 +15,6 @@
 
 from . import io as fx_io
 from . import plotting
-<<<<<<< HEAD
-from .core import DataConverter, TimeSeriesCollection
-=======
->>>>>>> 43a64eaf
 from .flow_system import FlowSystem
 
 if TYPE_CHECKING:
@@ -128,11 +124,7 @@
         """
         return cls(
             solution=calculation.model.solution,
-<<<<<<< HEAD
-            flow_system_data=calculation.flow_system.as_dataset(constants_in_dataset=True),
-=======
             flow_system=calculation.flow_system.to_dataset(),
->>>>>>> 43a64eaf
             summary=calculation.summary,
             model=calculation.model,
             name=calculation.name,
@@ -199,8 +191,7 @@
             }
 
         self.timesteps_extra = self.solution.indexes['time']
-<<<<<<< HEAD
-        self.hours_per_timestep = TimeSeriesCollection.calculate_hours_per_timestep(self.timesteps_extra)
+        self.hours_per_timestep = FlowSystem.calculate_hours_per_timestep(self.timesteps_extra)
         self.scenarios = self.solution.indexes['scenario'] if 'scenario' in self.solution.indexes else None
 
         self._effect_share_factors = None
@@ -210,9 +201,6 @@
         self._flow_hours = None
         self._sizes = None
         self._effects_per_component = {'operation': None, 'invest': None, 'total': None}
-=======
-        self.hours_per_timestep = FlowSystem.calculate_hours_per_timestep(self.timesteps_extra)
->>>>>>> 43a64eaf
 
     def __getitem__(self, key: str) -> Union['ComponentResults', 'BusResults', 'EffectResults', 'FlowResults']:
         if key in self.components:
