--- conflicted
+++ resolved
@@ -15,13 +15,9 @@
 
 from . import io as fx_io
 from . import plotting
-<<<<<<< HEAD
 from .core import DataConverter, TimeSeriesCollection
 from .flow_system import FlowSystem
-=======
-from .core import TimeSeriesCollection
 from .results_explorer import explore_results
->>>>>>> 1b14f0ca
 
 if TYPE_CHECKING:
     import pyvis
