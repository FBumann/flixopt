"""
This module contains the plotting functionality of the flixOpt framework.
It provides high level functions to plot data with plotly and matplotlib.
It's meant to be used in results.py, but is designed to be used by the end user as well.
"""

import logging
import pathlib
from typing import TYPE_CHECKING, List, Literal, Optional, Tuple, Union

import matplotlib.colors as mcolors
import matplotlib.pyplot as plt
import matplotlib.colors as mcolors
import numpy as np
import pandas as pd
import plotly.express as px
import plotly.graph_objects as go
import plotly.offline

if TYPE_CHECKING:
    import pyvis

logger = logging.getLogger('flixOpt')

# Define the colors for the 'portland' colormap in matplotlib
_portland_colors = [
    [12/255, 51/255, 131/255],    # Dark blue
    [10/255, 136/255, 186/255],   # Light blue
    [242/255, 211/255, 56/255],   # Yellow
    [242/255, 143/255, 56/255],   # Orange
    [217/255, 30/255, 30/255]     # Red
]

plt.colormaps.register(mcolors.LinearSegmentedColormap.from_list('portland', _portland_colors))


def with_plotly(
    data: pd.DataFrame,
    mode: Literal['bar', 'line', 'area'] = 'area',
    colors: Union[List[str], str] = 'viridis',
    title: str = '',
    ylabel: str = '',
    xlabel: str = 'Time in h',
    fig: Optional[go.Figure] = None,
) -> go.Figure:
    """
    Plot a DataFrame with Plotly, using either stacked bars or stepped lines.

    Args:
        data: A DataFrame containing the data to plot, where the index represents time (e.g., hours), and each column represents a separate data series.
        mode: The plotting mode. Use 'bar' for stacked bar charts or 'line' for stepped lines.
        colors: A List of colors (as str) or a name of a colorscale (e.g., 'viridis', 'plasma') to use for coloring the data series.
        title: The title of the plot.
        ylabel: The label for the y-axis.
        fig: A Plotly figure object to plot on. If not provided, a new figure will be created.

    Returns:
        A Plotly figure object containing the generated plot.

    Notes:
        - If `mode` is 'bar', bars are stacked for each data series.
        - If `mode` is 'line', a stepped line is drawn for each data series.
        - The legend is positioned below the plot for a cleaner layout when many data series are present.

    Examples:
        >>> fig = with_plotly(data, mode='bar', colorscale='plasma')
        >>> fig.show()
    """
    assert mode in ['bar', 'line', 'area'], f"'mode' must be one of {['bar', 'line', 'area']}"
    if data.empty:
        return go.Figure()
    if isinstance(colors, str):
        colorscale = px.colors.get_colorscale(colors)
        colors = px.colors.sample_colorscale(
            colorscale,
            [i / (len(data.columns) - 1) for i in range(len(data.columns))] if len(data.columns) > 1 else [0],
        )

    assert len(colors) == len(data.columns), (
        f'The number of colors does not match the provided data columns. {len(colors)=}; {len(colors)=}'
    )
    fig = fig if fig is not None else go.Figure()

    if mode == 'bar':
        for i, column in enumerate(data.columns):
            fig.add_trace(
                go.Bar(
                    x=data.index,
                    y=data[column],
                    name=column,
                    marker=dict(color=colors[i]),
                )
            )

        fig.update_layout(
            barmode='relative' if mode == 'bar' else None,
            bargap=0,  # No space between bars
            bargroupgap=0,  # No space between groups of bars
        )
    elif mode == 'line':
        for i, column in enumerate(data.columns):
            fig.add_trace(
                go.Scatter(
                    x=data.index,
                    y=data[column],
                    mode='lines',
                    name=column,
                    line=dict(shape='hv', color=colors[i]),
                )
            )
    elif mode == 'area':
        data = data.copy()
        data[(data > -1e-5) & (data < 1e-5)] = 0  # Preventing issues with plotting
        # Split columns into positive, negative, and mixed categories
        positive_columns = list(data.columns[(data >= 0).where(~np.isnan(data), True).all()])
        negative_columns = list(data.columns[(data <= 0).where(~np.isnan(data), True).all()])
        negative_columns = [column for column in negative_columns if column not in positive_columns]
        mixed_columns = list(set(data.columns) - set(positive_columns + negative_columns))
        if mixed_columns:
            logger.warning(
                f'Data for plotting stacked lines contains columns with both positive and negative values:'
                f' {mixed_columns}. These can not be stacked, and are printed as simple lines'
            )

        colors_stacked = {column: colors[i] for i, column in enumerate(data.columns)}

        for column in positive_columns + negative_columns:
            fig.add_trace(
                go.Scatter(
                    x=data.index,
                    y=data[column],
                    mode='lines',
                    name=column,
                    line=dict(shape='hv', color=colors_stacked[column]),
                    fill='tonexty',
                    stackgroup='pos' if column in positive_columns else 'neg',
                )
            )

        for column in mixed_columns:
            fig.add_trace(
                go.Scatter(
                    x=data.index,
                    y=data[column],
                    mode='lines',
                    name=column,
                    line=dict(shape='hv', color=colors_stacked[column], dash='dash'),
                )
            )

    # Update layout for better aesthetics
    fig.update_layout(
        title=title,
        yaxis=dict(
            title=ylabel,
            showgrid=True,  # Enable grid lines on the y-axis
            gridcolor='lightgrey',  # Customize grid line color
            gridwidth=0.5,  # Customize grid line width
        ),
        xaxis=dict(
            title=xlabel,
            showgrid=True,  # Enable grid lines on the x-axis
            gridcolor='lightgrey',  # Customize grid line color
            gridwidth=0.5,  # Customize grid line width
        ),
        plot_bgcolor='rgba(0,0,0,0)',  # Transparent background
        paper_bgcolor='rgba(0,0,0,0)',  # Transparent paper background
        font=dict(size=14),  # Increase font size for better readability
        legend=dict(
            orientation='h',  # Horizontal legend
            yanchor='bottom',
            y=-0.3,  # Adjusts how far below the plot it appears
            xanchor='center',
            x=0.5,
            title_text=None,  # Removes legend title for a cleaner look
        ),
    )

    return fig


def with_matplotlib(
    data: pd.DataFrame,
    mode: Literal['bar', 'line'] = 'bar',
    colors: Union[List[str], str] = 'viridis',
    title: str = '',
    ylabel: str = '',
    xlabel: str = 'Time in h',
    figsize: Tuple[int, int] = (12, 6),
    fig: Optional[plt.Figure] = None,
    ax: Optional[plt.Axes] = None,
) -> Tuple[plt.Figure, plt.Axes]:
    """
    Plot a DataFrame with Matplotlib using stacked bars or stepped lines.

    Args:
        data: A DataFrame containing the data to plot. The index should represent time (e.g., hours), and each column represents a separate data series.
        mode: Plotting mode. Use 'bar' for stacked bar charts or 'line' for stepped lines.
        colors: A List of colors (as str) or a name of a colorscale (e.g., 'viridis', 'plasma') to use for coloring the data series.
        title: The title of the plot.
        ylabel: The ylabel of the plot.
        xlabel: The xlabel of the plot.
        figsize: Specify the size of the figure
        fig: A Matplotlib figure object to plot on. If not provided, a new figure will be created.
        ax: A Matplotlib axes object to plot on. If not provided, a new axes will be created.

    Returns:
        A tuple containing the Matplotlib figure and axes objects used for the plot.

    Notes:
        - If `mode` is 'bar', bars are stacked for both positive and negative values.
          Negative values are stacked separately without extra labels in the legend.
        - If `mode` is 'line', stepped lines are drawn for each data series.
        - The legend is placed below the plot to accommodate multiple data series.

    Examples:
        >>> fig, ax = with_matplotlib(data, mode='bar', colorscale='plasma')
        >>> plt.show()
    """
    assert mode in ['bar', 'line'], f"'mode' must be one of {['bar', 'line']} for matplotlib"

    if fig is None or ax is None:
        fig, ax = plt.subplots(figsize=figsize)

    if isinstance(colors, str):
        cmap = plt.get_cmap(colors, len(data.columns))
        colors = [cmap(i) for i in range(len(data.columns))]
    assert len(colors) == len(data.columns), (
        f'The number of colors does not match the provided data columns. {len(colors)=}; {len(colors)=}'
    )

    if mode == 'bar':
        cumulative_positive = np.zeros(len(data))
        cumulative_negative = np.zeros(len(data))
        width = data.index.to_series().diff().dropna().min()  # Minimum time difference

        for i, column in enumerate(data.columns):
            positive_values = np.clip(data[column], 0, None)  # Keep only positive values
            negative_values = np.clip(data[column], None, 0)  # Keep only negative values
            # Plot positive bars
            ax.bar(
                data.index,
                positive_values,
                bottom=cumulative_positive,
                color=colors[i],
                label=column,
                width=width,
                align='center',
            )
            cumulative_positive += positive_values.values
            # Plot negative bars
            ax.bar(
                data.index,
                negative_values,
                bottom=cumulative_negative,
                color=colors[i],
                label='',  # No label for negative bars
                width=width,
                align='center',
            )
            cumulative_negative += negative_values.values

    elif mode == 'line':
        for i, column in enumerate(data.columns):
            ax.step(data.index, data[column], where='post', color=colors[i], label=column)

    # Aesthetics
    ax.set_xlabel(xlabel, ha='center')
    ax.set_ylabel(ylabel, va='center')
    ax.set_title(title)
    ax.grid(color='lightgrey', linestyle='-', linewidth=0.5)
    ax.legend(
        loc='upper center',  # Place legend at the bottom center
        bbox_to_anchor=(0.5, -0.15),  # Adjust the position to fit below plot
        ncol=5,
        frameon=False,  # Remove box around legend
    )
    fig.tight_layout()

    return fig, ax


def heat_map_matplotlib(
    data: pd.DataFrame,
    color_map: str = 'viridis',
    title: str = '',
    xlabel: str = 'Period',
    ylabel: str = 'Step',
    figsize: Tuple[float, float] = (12, 6),
) -> Tuple[plt.Figure, plt.Axes]:
    """
    Plots a DataFrame as a heatmap using Matplotlib. The columns of the DataFrame will be displayed on the x-axis,
    the index will be displayed on the y-axis, and the values will represent the 'heat' intensity in the plot.

    Args:
        data: A DataFrame containing the data to be visualized. The index will be used for the y-axis, and columns will be used for the x-axis.
            The values in the DataFrame will be represented as colors in the heatmap.
        color_map: The colormap to use for the heatmap. Default is 'viridis'. Matplotlib supports various colormaps like 'plasma', 'inferno', 'cividis', etc.
        figsize: The size of the figure to create. Default is (12, 6), which results in a width of 12 inches and a height of 6 inches.

    Returns:
        A tuple containing the Matplotlib `Figure` and `Axes` objects. The `Figure` contains the overall plot, while the `Axes` is the area
        where the heatmap is drawn. These can be used for further customization or saving the plot to a file.

    Notes:
        - The y-axis is flipped so that the first row of the DataFrame is displayed at the top of the plot.
        - The color scale is normalized based on the minimum and maximum values in the DataFrame.
        - The x-axis labels (periods) are placed at the top of the plot.
        - The colorbar is added horizontally at the bottom of the plot, with a label.
    """

    # Get the min and max values for color normalization
    color_bar_min, color_bar_max = data.min().min(), data.max().max()

    # Create the heatmap plot
    fig, ax = plt.subplots(figsize=figsize)
    ax.pcolormesh(data.values, cmap=color_map)
    ax.invert_yaxis()  # Flip the y-axis to start at the top

    # Adjust ticks and labels for x and y axes
    ax.set_xticks(np.arange(len(data.columns)) + 0.5)
    ax.set_xticklabels(data.columns, ha='center')
    ax.set_yticks(np.arange(len(data.index)) + 0.5)
    ax.set_yticklabels(data.index, va='center')

    # Add labels to the axes
    ax.set_xlabel(xlabel, ha='center')
    ax.set_ylabel(ylabel, va='center')
    ax.set_title(title)

    # Position x-axis labels at the top
    ax.xaxis.set_label_position('top')
    ax.xaxis.set_ticks_position('top')

    # Add the colorbar
    sm1 = plt.cm.ScalarMappable(cmap=color_map, norm=plt.Normalize(vmin=color_bar_min, vmax=color_bar_max))
    sm1._A = []
    fig.colorbar(sm1, ax=ax, pad=0.12, aspect=15, fraction=0.2, orientation='horizontal')

    fig.tight_layout()

    return fig, ax


def heat_map_plotly(
    data: pd.DataFrame,
    color_map: str = 'viridis',
    title: str = '',
    xlabel: str = 'Period',
    ylabel: str = 'Step',
    categorical_labels: bool = True,
) -> go.Figure:
    """
    Plots a DataFrame as a heatmap using Plotly. The columns of the DataFrame will be mapped to the x-axis,
    and the index will be displayed on the y-axis. The values in the DataFrame will represent the 'heat' in the plot.

    Args:
        data: A DataFrame with the data to be visualized. The index will be used for the y-axis, and columns will be used for the x-axis.
            The values in the DataFrame will be represented as colors in the heatmap.
        color_map: The color scale to use for the heatmap. Default is 'viridis'. Plotly supports various color scales like 'Cividis', 'Inferno', etc.
        categorical_labels: If True, the x and y axes are treated as categorical data (i.e., the index and columns will not be interpreted as continuous data).
            Default is True. If False, the axes are treated as continuous, which may be useful for time series or numeric data.
        show: Wether to show the figure after creation. (This includes saving the figure)
        save: Wether to save the figure after creation (without showing)
        path: Path to save the figure.

    Returns:
        A Plotly figure object containing the heatmap. This can be further customized and saved
        or displayed using `fig.show()`.

    Notes:
        The color bar is automatically scaled to the minimum and maximum values in the data.
        The y-axis is reversed to display the first row at the top.
    """

    color_bar_min, color_bar_max = data.min().min(), data.max().max()  # Min and max values for color scaling
    # Define the figure
    fig = go.Figure(
        data=go.Heatmap(
            z=data.values,
            x=data.columns,
            y=data.index,
            colorscale=color_map,
            zmin=color_bar_min,
            zmax=color_bar_max,
            colorbar=dict(
                title=dict(text='Color Bar Label', side='right'),
                orientation='h',
                xref='container',
                yref='container',
                len=0.8,  # Color bar length relative to plot
                x=0.5,
                y=0.1,
            ),
        )
    )

    # Set axis labels and style
    fig.update_layout(
        title=title,
        xaxis=dict(title=xlabel, side='top', type='category' if categorical_labels else None),
        yaxis=dict(title=ylabel, autorange='reversed', type='category' if categorical_labels else None),
    )

    return fig


def reshape_to_2d(data_1d: np.ndarray, nr_of_steps_per_column: int) -> np.ndarray:
    """
    Reshapes a 1D numpy array into a 2D array suitable for plotting as a colormap.

    The reshaped array will have the number of rows corresponding to the steps per column
    (e.g., 24 hours per day) and columns representing time periods (e.g., days or months).

    Args:
        data_1d: A 1D numpy array with the data to reshape.
        nr_of_steps_per_column: The number of steps (rows) per column in the resulting 2D array. For example,
            this could be 24 (for hours) or 31 (for days in a month).

    Returns:
        The reshaped 2D array. Each internal array corresponds to one column, with the specified number of steps.
        Each column might represents a time period (e.g., day, month, etc.).
    """

    # Step 1: Ensure the input is a 1D array.
    if data_1d.ndim != 1:
        raise ValueError('Input must be a 1D array')

    # Step 2: Convert data to float type to allow NaN padding
    if data_1d.dtype != np.float64:
        data_1d = data_1d.astype(np.float64)

    # Step 3: Calculate the number of columns required
    total_steps = len(data_1d)
    cols = len(data_1d) // nr_of_steps_per_column  # Base number of columns

    # If there's a remainder, add an extra column to hold the remaining values
    if total_steps % nr_of_steps_per_column != 0:
        cols += 1

    # Step 4: Pad the 1D data to match the required number of rows and columns
    padded_data = np.pad(
        data_1d, (0, cols * nr_of_steps_per_column - total_steps), mode='constant', constant_values=np.nan
    )

    # Step 5: Reshape the padded data into a 2D array
    data_2d = padded_data.reshape(cols, nr_of_steps_per_column)

    return data_2d.T


def heat_map_data_from_df(
    df: pd.DataFrame,
    periods: Literal['YS', 'MS', 'W', 'D', 'h', '15min', 'min'],
    steps_per_period: Literal['W', 'D', 'h', '15min', 'min'],
    fill: Optional[Literal['ffill', 'bfill']] = None,
) -> pd.DataFrame:
    """
    Reshapes a DataFrame with a DateTime index into a 2D array for heatmap plotting,
    based on a specified sample rate.
    If a non-valid combination of periods and steps per period is used, falls back to numerical indices

    Args:
        df: A DataFrame with a DateTime index containing the data to reshape.
        periods: The time interval of each period (columns of the heatmap),
            such as 'YS' (year start), 'W' (weekly), 'D' (daily), 'h' (hourly) etc.
        steps_per_period: The time interval within each period (rows in the heatmap),
            such as 'YS' (year start), 'W' (weekly), 'D' (daily), 'h' (hourly) etc.
        fill: Method to fill missing values: 'ffill' for forward fill or 'bfill' for backward fill.

    Returns:
        A DataFrame suitable for heatmap plotting, with rows representing steps within each period
        and columns representing each period.
    """
    assert pd.api.types.is_datetime64_any_dtype(df.index), (
        'The index of the Dataframe must be datetime to transfrom it properly for a heatmap plot'
    )

    # Define formats for different combinations of `periods` and `steps_per_period`
    formats = {
        ('YS', 'W'): ('%Y', '%W'),
        ('YS', 'D'): ('%Y', '%j'),  # day of year
        ('YS', 'h'): ('%Y', '%j %H:00'),
        ('MS', 'D'): ('%Y-%m', '%d'),  # day of month
        ('MS', 'h'): ('%Y-%m', '%d %H:00'),
        ('W', 'D'): ('%Y-w%W', '%w_%A'),  # week and day of week (with prefix for proper sorting)
        ('W', 'h'): ('%Y-w%W', '%w_%A %H:00'),
        ('D', 'h'): ('%Y-%m-%d', '%H:00'),  # Day and hour
        ('D', '15min'): ('%Y-%m-%d', '%H:%MM'),  # Day and hour
        ('h', '15min'): ('%Y-%m-%d %H:00', '%M'),  # minute of hour
        ('h', 'min'): ('%Y-%m-%d %H:00', '%M'),  # minute of hour
    }

    minimum_time_diff_in_min = df.index.to_series().diff().min().total_seconds() / 60  # Smallest time_diff in minutes
    time_intervals = {'min': 1, '15min': 15, 'h': 60, 'D': 24 * 60, 'W': 7 * 24 * 60}
    if time_intervals[steps_per_period] > minimum_time_diff_in_min:
        time_intervals[steps_per_period]
        logger.warning(
            f'To compute the heatmap, the data was aggregated from {minimum_time_diff_in_min:.2f} min to '
            f'{time_intervals[steps_per_period]:.2f} min. Mean values are displayed.'
        )

    # Select the format based on the `periods` and `steps_per_period` combination
    format_pair = (periods, steps_per_period)
    assert format_pair in formats, f'{format_pair} is not a valid format. Choose from {list(formats.keys())}'
    period_format, step_format = formats[format_pair]

    df = df.sort_index()  # Ensure DataFrame is sorted by time index

    resampled_data = df.resample(steps_per_period).mean()  # Resample and fill any gaps with NaN

    if fill == 'ffill':  # Apply fill method if specified
        resampled_data = resampled_data.ffill()
    elif fill == 'bfill':
        resampled_data = resampled_data.bfill()

    resampled_data['period'] = resampled_data.index.strftime(period_format)
    resampled_data['step'] = resampled_data.index.strftime(step_format)
    if '%w_%A' in step_format:  # SHift index of strings to ensure proper sorting
        resampled_data['step'] = resampled_data['step'].apply(
            lambda x: x.replace('0_Sunday', '7_Sunday') if '0_Sunday' in x else x
        )

    # Pivot the table so periods are columns and steps are indices
    df_pivoted = resampled_data.pivot(columns='period', index='step', values=df.columns[0])

    return df_pivoted


def plot_network(
    node_infos: dict,
    edge_infos: dict,
    path: Optional[Union[str, pathlib.Path]] = None,
    controls: Union[
        bool,
        List[Literal['nodes', 'edges', 'layout', 'interaction', 'manipulation', 'physics', 'selection', 'renderer']],
    ] = True,
    show: bool = False,
) -> Optional['pyvis.network.Network']:
    """
    Visualizes the network structure of a FlowSystem using PyVis, using info-dictionaries.

    Args:
        path: Path to save the HTML visualization. `False`: Visualization is created but not saved. `str` or `Path`: Specifies file path (default: 'results/network.html').
        controls: UI controls to add to the visualization. `True`: Enables all available controls. `List`: Specify controls, e.g., ['nodes', 'layout'].
            Options: 'nodes', 'edges', 'layout', 'interaction', 'manipulation', 'physics', 'selection', 'renderer'.
            You can play with these and generate a Dictionary from it that can be applied to the network returned by this function.
            network.set_options()
            https://pyvis.readthedocs.io/en/latest/tutorial.html
        show: Whether to open the visualization in the web browser.
            The calculation must be saved to show it. If no path is given, it defaults to 'network.html'.
    Returns:
        The `Network` instance representing the visualization, or `None` if `pyvis` is not installed.

    Usage:
    - Visualize and open the network with default options:
      >>> self.plot_network()

    - Save the visualization with opening:
      >>> self.plot_network(show=True)

    - Visualize with custom controls and path:
      >>> self.plot_network(path='output/custom_network.html', controls=['nodes', 'layout'])

    Notes:
    - This function requires `pyvis`. If not installed, the function prints a warning and returns `None`.
    - Nodes are styled based on type (e.g., circles for buses, boxes for components) and annotated with node information.
    """
    try:
        from pyvis.network import Network
    except ImportError:
        logger.critical("Plotting the flow system network was not possible. Please install pyvis: 'pip install pyvis'")
        return None

    net = Network(directed=True, height='100%' if controls is False else '800px', font_color='white')

    for node_id, node in node_infos.items():
        net.add_node(
            node_id,
            label=node['label'],
            shape={'Bus': 'circle', 'Component': 'box'}[node['class']],
            color={'Bus': '#393E46', 'Component': '#00ADB5'}[node['class']],
            title=node['infos'].replace(')', '\n)'),
            font={'size': 14},
        )

    for edge in edge_infos.values():
        net.add_edge(
            edge['start'],
            edge['end'],
            label=edge['label'],
            title=edge['infos'].replace(')', '\n)'),
            font={'color': '#4D4D4D', 'size': 14},
            color='#222831',
        )

    # Enhanced physics settings
    net.barnes_hut(central_gravity=0.8, spring_length=50, spring_strength=0.05, gravity=-10000)

    if controls:
        net.show_buttons(filter_=controls)  # Adds UI buttons to control physics settings
    if not show and not path:
        return net
    elif path:
        path = pathlib.Path(path) if isinstance(path, str) else path
        net.write_html(path.as_posix())
    elif show:
        path = pathlib.Path('network.html')
        net.write_html(path.as_posix())

    if show:
        try:
            import webbrowser

            worked = webbrowser.open(f'file://{path.resolve()}', 2)
            if not worked:
                logger.warning(
                    f'Showing the network in the Browser went wrong. Open it manually. Its saved under {path}'
                )
        except Exception as e:
            logger.warning(
                f'Showing the network in the Browser went wrong. Open it manually. Its saved under {path}: {e}'
            )


def pie_with_plotly(
<<<<<<< HEAD
    data: pd.DataFrame,
    colors: Union[List[str], str] = 'viridis',
    title: str = '',
    legend_title: str = '',
    hole: float = 0.0,
    fig: Optional[go.Figure] = None,
=======
        data: pd.DataFrame,
        colors: Union[List[str], str] = 'viridis',
        title: str = '',
        legend_title: str = '',
        hole: float = 0.0,
        fig: Optional[go.Figure] = None,
        show: bool = False,
        save: bool = False,
        path: Union[str, pathlib.Path] = 'temp-plot.html',
>>>>>>> 17bb2ab4
) -> go.Figure:
    """
    Create a pie chart with Plotly to visualize the proportion of values in a DataFrame.

    Args:
        data: A DataFrame containing the data to plot. If multiple rows exist,
              they will be summed unless a specific index value is passed.
        colors: A List of colors (as str) or a name of a colorscale (e.g., 'viridis', 'plasma')
                to use for coloring the pie segments.
        title: The title of the plot.
        legend_title: The title for the legend.
        hole: Size of the hole in the center for creating a donut chart (0.0 to 1.0).
        fig: A Plotly figure object to plot on. If not provided, a new figure will be created.
<<<<<<< HEAD
=======
        show: Whether to show the figure after creation.
        save: Whether to save the figure after creation (without showing).
        path: Path to save the figure.
>>>>>>> 17bb2ab4

    Returns:
        A Plotly figure object containing the generated pie chart.

    Notes:
        - Negative values are not appropriate for pie charts and will be converted to absolute values with a warning.
        - If the data contains very small values (less than 1% of the total), they can be grouped into an "Other" category
          for better readability.
        - By default, the sum of all columns is used for the pie chart. For time series data, consider preprocessing.

    Examples:
        >>> fig = pie_with_plotly(data, colorscale='Pastel')
        >>> fig.show()
    """
    if data.empty:
        logger.warning("Empty DataFrame provided for pie chart. Returning empty figure.")
        return go.Figure()

    # Create a copy to avoid modifying the original DataFrame
    data_copy = data.copy()

    # Check if any negative values and warn
    if (data_copy < 0).any().any():
        logger.warning("Negative values detected in data. Using absolute values for pie chart.")
        data_copy = data_copy.abs()

    # If data has multiple rows, sum them to get total for each column
    if len(data_copy) > 1:
        data_sum = data_copy.sum()
    else:
        data_sum = data_copy.iloc[0]

    # Get labels (column names) and values
    labels = data_sum.index.tolist()
    values = data_sum.values.tolist()

    # Apply color mapping
    if isinstance(colors, str):
        colorscale = px.colors.get_colorscale(colors)
        colors = px.colors.sample_colorscale(
            colorscale,
            [i / (len(labels) - 1) for i in range(len(labels))] if len(labels) > 1 else [0],
        )

    # Create figure if not provided
    fig = fig if fig is not None else go.Figure()

    # Add pie trace
    fig.add_trace(
        go.Pie(
            labels=labels,
            values=values,
            hole=hole,
            marker=dict(colors=colors),
            textinfo='percent+label+value',
            textposition='inside',
            insidetextorientation='radial',
        )
    )

    # Update layout for better aesthetics
    fig.update_layout(
        title=title,
        legend_title=legend_title,
        plot_bgcolor='rgba(0,0,0,0)',  # Transparent background
        paper_bgcolor='rgba(0,0,0,0)',  # Transparent paper background
        font=dict(size=14),             # Increase font size for better readability
    )

<<<<<<< HEAD
=======
    if isinstance(path, pathlib.Path):
        path = path.as_posix()
    if show:
        plotly.offline.plot(fig, filename=path)
    elif save:  # If show, the file is saved anyway
        fig.write_html(path)

>>>>>>> 17bb2ab4
    return fig


def pie_with_matplotlib(
<<<<<<< HEAD
    data: pd.DataFrame,
    colors: Union[List[str], str] = 'viridis',
    title: str = '',
    legend_title: str = 'Categories',
    hole: float = 0.0,
    figsize: Tuple[int, int] = (10, 8),
    fig: Optional[plt.Figure] = None,
    ax: Optional[plt.Axes] = None,
=======
        data: pd.DataFrame,
        colors: Union[List[str], str] = 'viridis',
        title: str = '',
        figsize: Tuple[int, int] = (10, 8),
        autopct: str = '%1.1f%%',
        startangle: int = 90,
        shadow: bool = False,
        is_donut: bool = False,
        fig: Optional[plt.Figure] = None,
        ax: Optional[plt.Axes] = None,
        show: bool = False,
        path: Optional[Union[str, pathlib.Path]] = None,
>>>>>>> 17bb2ab4
) -> Tuple[plt.Figure, plt.Axes]:
    """
    Create a pie chart with Matplotlib to visualize the proportion of values in a DataFrame.

    Args:
        data: A DataFrame containing the data to plot. If multiple rows exist,
              they will be summed unless a specific index value is passed.
        colors: A List of colors (as str) or a name of a colorscale (e.g., 'viridis', 'plasma')
                to use for coloring the pie segments.
        title: The title of the plot.
<<<<<<< HEAD
        legend_title: The title for the legend.
        hole: Size of the hole in the center for creating a donut chart (0.0 to 1.0).
        figsize: The size of the figure (width, height) in inches.
        fig: A Matplotlib figure object to plot on. If not provided, a new figure will be created.
        ax: A Matplotlib axes object to plot on. If not provided, a new axes will be created.
=======
        figsize: The size of the figure (width, height) in inches.
        autopct: String format for the percentage display on wedges.
        startangle: Starting angle for the first wedge in degrees.
        shadow: Whether to draw the pie with a shadow beneath it.
        is_donut: If True, creates a donut chart by adding a white circle in the center.
        fig: A Matplotlib figure object to plot on. If not provided, a new figure will be created.
        ax: A Matplotlib axes object to plot on. If not provided, a new axes will be created.
        show: Whether to show the figure after creation.
        path: Path to save the figure to.
>>>>>>> 17bb2ab4

    Returns:
        A tuple containing the Matplotlib figure and axes objects used for the plot.

    Notes:
        - Negative values are not appropriate for pie charts and will be converted to absolute values with a warning.
        - If the data contains very small values (less than 1% of the total), they can be grouped into an "Other" category
          for better readability.
        - By default, the sum of all columns is used for the pie chart. For time series data, consider preprocessing.

    Examples:
<<<<<<< HEAD
        >>> fig, ax = pie_with_matplotlib(data, colors='viridis', hole=0.3)
=======
        >>> fig, ax = pie_with_matplotlib(data, colorscale='viridis', is_donut=True)
>>>>>>> 17bb2ab4
        >>> plt.show()
    """
    if data.empty:
        logger.warning("Empty DataFrame provided for pie chart. Returning empty figure.")
        if fig is None or ax is None:
            fig, ax = plt.subplots(figsize=figsize)
        return fig, ax

    # Create a copy to avoid modifying the original DataFrame
    data_copy = data.copy()

    # Check if any negative values and warn
    if (data_copy < 0).any().any():
        logger.warning("Negative values detected in data. Using absolute values for pie chart.")
        data_copy = data_copy.abs()

    # If data has multiple rows, sum them to get total for each column
    if len(data_copy) > 1:
        data_sum = data_copy.sum()
    else:
        data_sum = data_copy.iloc[0]

    # Get labels (column names) and values
    labels = data_sum.index.tolist()
    values = data_sum.values.tolist()

    # Apply color mapping
    if isinstance(colors, str):
        cmap = plt.get_cmap(colors, len(labels))
        colors = [cmap(i) for i in range(len(labels))]

    # Create figure and axis if not provided
    if fig is None or ax is None:
        fig, ax = plt.subplots(figsize=figsize)

    # Draw the pie chart
    wedges, texts, autotexts = ax.pie(
        values,
        labels=labels,
        colors=colors,
<<<<<<< HEAD
        autopct='%1.1f%%',
        startangle=90,
        shadow=False,
        wedgeprops=dict(width=0.5) if hole > 0 else None,  # Set width for donut
    )

    # Adjust the wedgeprops to make donut hole size consistent with plotly
    # For matplotlib, the hole size is determined by the wedge width
    # Convert hole parameter to wedge width
    if hole > 0:
        # Adjust hole size to match plotly's hole parameter
        # In matplotlib, wedge width is relative to the radius (which is 1)
        # For plotly, hole is a fraction of the radius
        wedge_width = 1 - hole
        for wedge in wedges:
            wedge.set_width(wedge_width)

=======
        autopct=autopct,
        startangle=startangle,
        shadow=shadow,
        wedgeprops=dict(width=0.5) if is_donut else None,  # Set width for donut
    )

>>>>>>> 17bb2ab4
    # Customize the appearance
    # Make autopct text more visible
    for autotext in autotexts:
        autotext.set_fontsize(10)
        autotext.set_color('white')

    # Set aspect ratio to be equal to ensure a circular pie
    ax.set_aspect('equal')

    # Add title
    if title:
        ax.set_title(title, fontsize=16)

    # Create a legend if there are many segments
    if len(labels) > 6:
        ax.legend(
            wedges,
            labels,
<<<<<<< HEAD
            title=legend_title,
=======
            title="Categories",
>>>>>>> 17bb2ab4
            loc="center left",
            bbox_to_anchor=(1, 0, 0.5, 1)
        )

    # Apply tight layout
    fig.tight_layout()

<<<<<<< HEAD
=======
    # Show or save
    if show:
        plt.show()
    if path is not None:
        fig.savefig(path, dpi=300, bbox_inches='tight')

>>>>>>> 17bb2ab4
    return fig, ax


def dual_pie_with_plotly(
    data_left: pd.Series,
    data_right: pd.Series,
    colors: Union[List[str], str] = 'viridis',
    title: str = '',
    subtitles: Tuple[str, str] = ('Left Chart', 'Right Chart'),
    legend_title: str = '',
    hole: float = 0.2,
    lower_percentage_group: float = 5.0,
    hover_template: str = '%{label}: %{value} (%{percent})',
    text_info: str = 'percent+label',
    text_position: str = 'inside',
<<<<<<< HEAD
=======
    show: bool = False,
    save: bool = False,
    path: Union[str, pathlib.Path] = 'temp-plot.html',
>>>>>>> 17bb2ab4
) -> go.Figure:
    """
    Create two pie charts side by side with Plotly, with consistent coloring across both charts.

    Args:
        data_left: Series for the left pie chart.
        data_right: Series for the right pie chart.
        colors: A List of colors (as str) or a name of a colorscale (e.g., 'viridis', 'plasma')
                to use for coloring the pie segments.
        title: The main title of the plot.
        subtitles: Tuple containing the subtitles for (left, right) charts.
        legend_title: The title for the legend.
        hole: Size of the hole in the center for creating donut charts (0.0 to 100).
        lower_percentage_group: Whether to group small segments (below percentage (0...1)) into an "Other" category.
        hover_template: Template for hover text. Use %{label}, %{value}, %{percent}.
        text_info: What to show on pie segments: 'label', 'percent', 'value', 'label+percent',
                  'label+value', 'percent+value', 'label+percent+value', or 'none'.
        text_position: Position of text: 'inside', 'outside', 'auto', or 'none'.
<<<<<<< HEAD
=======
        show: Whether to show the figure after creation.
        save: Whether to save the figure after creation (without showing).
        path: Path to save the figure.
>>>>>>> 17bb2ab4

    Returns:
        A Plotly figure object containing the generated dual pie chart.
    """
    import itertools

    from plotly.subplots import make_subplots

    # Check for empty data
    if data_left.empty and data_right.empty:
        logger.warning('Both datasets are empty. Returning empty figure.')
        return go.Figure()

    # Create a subplot figure
    fig = make_subplots(
        rows=1, cols=2, specs=[[{'type': 'pie'}, {'type': 'pie'}]], subplot_titles=subtitles, horizontal_spacing=0.05
    )

    # Process series to handle negative values and apply minimum percentage threshold
    def preprocess_series(series: pd.Series):
        """
        Preprocess a series for pie chart display by handling negative values
        and grouping the smallest parts together if they collectively represent
        less than the specified percentage threshold.

        Args:
            series: The series to preprocess

        Returns:
            A preprocessed pandas Series
        """
        # Handle negative values
        if (series < 0).any():
            logger.warning('Negative values detected in data. Using absolute values for pie chart.')
            series = series.abs()

        # Remove zeros
        series = series[series > 0]

        # Apply minimum percentage threshold if needed
        if lower_percentage_group and not series.empty:
            total = series.sum()
            if total > 0:
                # Sort series by value (ascending)
                sorted_series = series.sort_values()

                # Calculate cumulative percentage contribution
                cumulative_percent = (sorted_series.cumsum() / total) * 100

                # Find entries that collectively make up less than lower_percentage_group
                to_group = cumulative_percent <= lower_percentage_group

                if to_group.sum() > 1:
                    # Create "Other" category for the smallest values that together are < threshold
                    other_sum = sorted_series[to_group].sum()

                    # Keep only values that aren't in the "Other" group
                    result_series = series[~series.index.isin(sorted_series[to_group].index)]

                    # Add the "Other" category if it has a value
                    if other_sum > 0:
                        result_series['Other'] = other_sum

                    return result_series

        return series

    data_left_processed = preprocess_series(data_left)
    data_right_processed = preprocess_series(data_right)

    # Get unique set of all labels for consistent coloring
    all_labels = sorted(set(data_left_processed.index) | set(data_right_processed.index))

    # Generate consistent color mapping
    if isinstance(colors, str):
        colorscale = px.colors.get_colorscale(colors)
        color_list = px.colors.sample_colorscale(
            colorscale,
            [i / (len(all_labels) - 1) for i in range(len(all_labels))] if len(all_labels) > 1 else [0],
        )
        color_map = {label: color_list[i] for i, label in enumerate(all_labels)}
    else:
        # If colors is a list, create a cycling iterator
        color_iter = itertools.cycle(colors)
        color_map = {label: next(color_iter) for label in all_labels}

    # Function to create a pie trace with consistently mapped colors
    def create_pie_trace(data_series, side):
        if data_series.empty:
            return None

        labels = data_series.index.tolist()
        values = data_series.values.tolist()
        trace_colors = [color_map[label] for label in labels]

        return go.Pie(
            labels=labels,
            values=values,
            name=side,
            marker_colors=trace_colors,
            hole=hole,
            textinfo=text_info,
            textposition=text_position,
            insidetextorientation='radial',
            hovertemplate=hover_template,
            sort=True,  # Sort values by default (largest first)
        )

    # Add left pie if data exists
    left_trace = create_pie_trace(data_left_processed, subtitles[0])
    if left_trace:
        left_trace.domain = dict(x=[0, 0.48])
        fig.add_trace(left_trace, row=1, col=1)

    # Add right pie if data exists
    right_trace = create_pie_trace(data_right_processed, subtitles[1])
    if right_trace:
        right_trace.domain = dict(x=[0.52, 1])
        fig.add_trace(right_trace, row=1, col=2)

    # Update layout
    fig.update_layout(
        title=title,
        legend_title=legend_title,
        plot_bgcolor='rgba(0,0,0,0)',  # Transparent background
        paper_bgcolor='rgba(0,0,0,0)',  # Transparent paper background
        font=dict(size=14),
        margin=dict(t=80, b=50, l=30, r=30),
        legend=dict(orientation='h', yanchor='bottom', y=-0.2, xanchor='center', x=0.5, font=dict(size=12)),
    )

<<<<<<< HEAD
    return fig


def dual_pie_with_matplotlib(
    data_left: pd.Series,
    data_right: pd.Series,
    colors: Union[List[str], str] = 'viridis',
    title: str = '',
    subtitles: Tuple[str, str] = ('Left Chart', 'Right Chart'),
    legend_title: str = '',
    hole: float = 0.2,
    lower_percentage_group: float = 5.0,
    figsize: Tuple[int, int] = (14, 7),
    fig: Optional[plt.Figure] = None,
    axes: Optional[List[plt.Axes]] = None,
) -> Tuple[plt.Figure, List[plt.Axes]]:
    """
    Create two pie charts side by side with Matplotlib, with consistent coloring across both charts.
    Leverages the existing pie_with_matplotlib function.

    Args:
        data_left: Series for the left pie chart.
        data_right: Series for the right pie chart.
        colors: A List of colors (as str) or a name of a colorscale (e.g., 'viridis', 'plasma')
                to use for coloring the pie segments.
        title: The main title of the plot.
        subtitles: Tuple containing the subtitles for (left, right) charts.
        legend_title: The title for the legend.
        hole: Size of the hole in the center for creating donut charts (0.0 to 1.0).
        lower_percentage_group: Whether to group small segments (below percentage) into an "Other" category.
        figsize: The size of the figure (width, height) in inches.
        fig: A Matplotlib figure object to plot on. If not provided, a new figure will be created.
        axes: A list of Matplotlib axes objects to plot on. If not provided, new axes will be created.

    Returns:
        A tuple containing the Matplotlib figure and list of axes objects used for the plot.
    """
    import itertools

    # Check for empty data
    if data_left.empty and data_right.empty:
        logger.warning('Both datasets are empty. Returning empty figure.')
        if fig is None:
            fig, axes = plt.subplots(1, 2, figsize=figsize)
        return fig, axes

    # Create figure and axes if not provided
    if fig is None or axes is None:
        fig, axes = plt.subplots(1, 2, figsize=figsize)

    # Process series to handle negative values and apply minimum percentage threshold
    def preprocess_series(series: pd.Series):
        """
        Preprocess a series for pie chart display by handling negative values
        and grouping the smallest parts together if they collectively represent
        less than the specified percentage threshold.
        """
        # Handle negative values
        if (series < 0).any():
            logger.warning('Negative values detected in data. Using absolute values for pie chart.')
            series = series.abs()

        # Remove zeros
        series = series[series > 0]

        # Apply minimum percentage threshold if needed
        if lower_percentage_group and not series.empty:
            total = series.sum()
            if total > 0:
                # Sort series by value (ascending)
                sorted_series = series.sort_values()

                # Calculate cumulative percentage contribution
                cumulative_percent = (sorted_series.cumsum() / total) * 100

                # Find entries that collectively make up less than lower_percentage_group
                to_group = cumulative_percent <= lower_percentage_group

                if to_group.sum() > 1:
                    # Create "Other" category for the smallest values that together are < threshold
                    other_sum = sorted_series[to_group].sum()

                    # Keep only values that aren't in the "Other" group
                    result_series = series[~series.index.isin(sorted_series[to_group].index)]

                    # Add the "Other" category if it has a value
                    if other_sum > 0:
                        result_series['Other'] = other_sum

                    return result_series

        return series

    # Preprocess data
    data_left_processed = preprocess_series(data_left)
    data_right_processed = preprocess_series(data_right)

    # Convert Series to DataFrames for pie_with_matplotlib
    df_left = pd.DataFrame(data_left_processed).T if not data_left_processed.empty else pd.DataFrame()
    df_right = pd.DataFrame(data_right_processed).T if not data_right_processed.empty else pd.DataFrame()

    # Get unique set of all labels for consistent coloring
    all_labels = sorted(set(data_left_processed.index) | set(data_right_processed.index))

    # Generate a consistent color mapping for both charts
    if isinstance(colors, str):
        cmap = plt.get_cmap(colors, len(all_labels))
        color_list = [cmap(i) for i in range(len(all_labels))]
    else:
        # If colors is a list, create a cycling iterator
        color_iter = itertools.cycle(colors)
        color_list = [next(color_iter) for _ in range(len(all_labels))]

    # Create a mapping from label to color
    color_map = {label: color_list[i] for i, label in enumerate(all_labels)}

    # Configure colors for each DataFrame based on the consistent mapping
    left_colors = [color_map[col] for col in df_left.columns] if not df_left.empty else []
    right_colors = [color_map[col] for col in df_right.columns] if not df_right.empty else []

    # Create left pie chart
    if not df_left.empty:
        pie_with_matplotlib(data=df_left, colors=left_colors, title=subtitles[0], hole=hole, fig=fig, ax=axes[0])
    else:
        axes[0].set_title(subtitles[0])
        axes[0].axis('off')

    # Create right pie chart
    if not df_right.empty:
        pie_with_matplotlib(data=df_right, colors=right_colors, title=subtitles[1], hole=hole, fig=fig, ax=axes[1])
    else:
        axes[1].set_title(subtitles[1])
        axes[1].axis('off')

    # Add main title
    if title:
        fig.suptitle(title, fontsize=16, y=0.98)

    # Adjust layout
    fig.tight_layout()

    # Create a unified legend if both charts have data
    if not df_left.empty and not df_right.empty:
        # Remove individual legends
        for ax in axes:
            if ax.get_legend():
                ax.get_legend().remove()

        # Create handles for the unified legend
        handles = []
        labels_for_legend = []

        for label in all_labels:
            color = color_map[label]
            patch = plt.Line2D([0], [0], marker='o', color='w', markerfacecolor=color, markersize=10, label=label)
            handles.append(patch)
            labels_for_legend.append(label)

        # Add unified legend
        fig.legend(
            handles=handles,
            labels=labels_for_legend,
            title=legend_title,
            loc='lower center',
            bbox_to_anchor=(0.5, 0),
            ncol=min(len(all_labels), 5),  # Limit columns to 5 for readability
        )

        # Add padding at the bottom for the legend
        fig.subplots_adjust(bottom=0.2)

    return fig, axes


def export_figure(
    figure_like: Union[plotly.graph_objs.Figure, Tuple[plt.Figure, plt.Axes]],
    default_path: pathlib.Path,
    default_filetype: Optional[str] = None,
    user_path: Optional[pathlib.Path] = None,
    show: bool = True,
    save: bool = False
) -> Union[plotly.graph_objs.Figure, Tuple[plt.Figure, plt.Axes]]:
    """
    Export a figure to a file and or show it.

    Args:
        figure_like: The figure to export. Can be a Plotly figure or a tuple of Matplotlib figure and axes.
        default_path: The default file path if no user filename is provided.
        default_filetype: The default filetype if the path doesnt end with a filetype.
        user_path: An optional user-specified file path.
        show: Whether to display the figure (default: True).
        save: Whether to save the figure (default: False).

    Raises:
        ValueError: If no default filetype is provided and the path doesn't specify a filetype.
        TypeError: If the figure type is not supported.
    """
    filename = user_path or default_path
    if filename.suffix == '':
        if default_filetype is None:
            raise ValueError('No default filetype provided')
        filename = filename.with_suffix(default_filetype)

    if isinstance(figure_like, plotly.graph_objs.Figure):
        fig = figure_like
        if not filename.suffix == '.html':
            logger.debug(f'To save a plotly figure, the filename should end with ".html". Got {filename}')
        if show and not save:
            fig.show()
        elif save and show:
            plotly.offline.plot(fig, filename=str(filename))
        elif save and not show:
            fig.write_html(filename)
        return figure_like

    elif isinstance(figure_like, tuple):
        fig, ax = figure_like
        if show:
            fig.show()
        if save:
            fig.savefig(str(filename), dpi=300)
        return fig, ax

    raise TypeError(f'Figure type not supported: {type(figure_like)}')
=======
    # Handle file saving and display
    if isinstance(path, pathlib.Path):
        path = path.as_posix()
    if show:
        plotly.offline.plot(fig, filename=path)
    elif save:
        fig.write_html(path)

    return fig
>>>>>>> 17bb2ab4
<|MERGE_RESOLUTION|>--- conflicted
+++ resolved
@@ -624,24 +624,12 @@
 
 
 def pie_with_plotly(
-<<<<<<< HEAD
     data: pd.DataFrame,
     colors: Union[List[str], str] = 'viridis',
     title: str = '',
     legend_title: str = '',
     hole: float = 0.0,
     fig: Optional[go.Figure] = None,
-=======
-        data: pd.DataFrame,
-        colors: Union[List[str], str] = 'viridis',
-        title: str = '',
-        legend_title: str = '',
-        hole: float = 0.0,
-        fig: Optional[go.Figure] = None,
-        show: bool = False,
-        save: bool = False,
-        path: Union[str, pathlib.Path] = 'temp-plot.html',
->>>>>>> 17bb2ab4
 ) -> go.Figure:
     """
     Create a pie chart with Plotly to visualize the proportion of values in a DataFrame.
@@ -655,12 +643,6 @@
         legend_title: The title for the legend.
         hole: Size of the hole in the center for creating a donut chart (0.0 to 1.0).
         fig: A Plotly figure object to plot on. If not provided, a new figure will be created.
-<<<<<<< HEAD
-=======
-        show: Whether to show the figure after creation.
-        save: Whether to save the figure after creation (without showing).
-        path: Path to save the figure.
->>>>>>> 17bb2ab4
 
     Returns:
         A Plotly figure object containing the generated pie chart.
@@ -730,21 +712,10 @@
         font=dict(size=14),             # Increase font size for better readability
     )
 
-<<<<<<< HEAD
-=======
-    if isinstance(path, pathlib.Path):
-        path = path.as_posix()
-    if show:
-        plotly.offline.plot(fig, filename=path)
-    elif save:  # If show, the file is saved anyway
-        fig.write_html(path)
-
->>>>>>> 17bb2ab4
     return fig
 
 
 def pie_with_matplotlib(
-<<<<<<< HEAD
     data: pd.DataFrame,
     colors: Union[List[str], str] = 'viridis',
     title: str = '',
@@ -753,20 +724,6 @@
     figsize: Tuple[int, int] = (10, 8),
     fig: Optional[plt.Figure] = None,
     ax: Optional[plt.Axes] = None,
-=======
-        data: pd.DataFrame,
-        colors: Union[List[str], str] = 'viridis',
-        title: str = '',
-        figsize: Tuple[int, int] = (10, 8),
-        autopct: str = '%1.1f%%',
-        startangle: int = 90,
-        shadow: bool = False,
-        is_donut: bool = False,
-        fig: Optional[plt.Figure] = None,
-        ax: Optional[plt.Axes] = None,
-        show: bool = False,
-        path: Optional[Union[str, pathlib.Path]] = None,
->>>>>>> 17bb2ab4
 ) -> Tuple[plt.Figure, plt.Axes]:
     """
     Create a pie chart with Matplotlib to visualize the proportion of values in a DataFrame.
@@ -777,23 +734,11 @@
         colors: A List of colors (as str) or a name of a colorscale (e.g., 'viridis', 'plasma')
                 to use for coloring the pie segments.
         title: The title of the plot.
-<<<<<<< HEAD
         legend_title: The title for the legend.
         hole: Size of the hole in the center for creating a donut chart (0.0 to 1.0).
         figsize: The size of the figure (width, height) in inches.
         fig: A Matplotlib figure object to plot on. If not provided, a new figure will be created.
         ax: A Matplotlib axes object to plot on. If not provided, a new axes will be created.
-=======
-        figsize: The size of the figure (width, height) in inches.
-        autopct: String format for the percentage display on wedges.
-        startangle: Starting angle for the first wedge in degrees.
-        shadow: Whether to draw the pie with a shadow beneath it.
-        is_donut: If True, creates a donut chart by adding a white circle in the center.
-        fig: A Matplotlib figure object to plot on. If not provided, a new figure will be created.
-        ax: A Matplotlib axes object to plot on. If not provided, a new axes will be created.
-        show: Whether to show the figure after creation.
-        path: Path to save the figure to.
->>>>>>> 17bb2ab4
 
     Returns:
         A tuple containing the Matplotlib figure and axes objects used for the plot.
@@ -805,11 +750,7 @@
         - By default, the sum of all columns is used for the pie chart. For time series data, consider preprocessing.
 
     Examples:
-<<<<<<< HEAD
         >>> fig, ax = pie_with_matplotlib(data, colors='viridis', hole=0.3)
-=======
-        >>> fig, ax = pie_with_matplotlib(data, colorscale='viridis', is_donut=True)
->>>>>>> 17bb2ab4
         >>> plt.show()
     """
     if data.empty:
@@ -850,7 +791,6 @@
         values,
         labels=labels,
         colors=colors,
-<<<<<<< HEAD
         autopct='%1.1f%%',
         startangle=90,
         shadow=False,
@@ -868,14 +808,6 @@
         for wedge in wedges:
             wedge.set_width(wedge_width)
 
-=======
-        autopct=autopct,
-        startangle=startangle,
-        shadow=shadow,
-        wedgeprops=dict(width=0.5) if is_donut else None,  # Set width for donut
-    )
-
->>>>>>> 17bb2ab4
     # Customize the appearance
     # Make autopct text more visible
     for autotext in autotexts:
@@ -894,11 +826,7 @@
         ax.legend(
             wedges,
             labels,
-<<<<<<< HEAD
             title=legend_title,
-=======
-            title="Categories",
->>>>>>> 17bb2ab4
             loc="center left",
             bbox_to_anchor=(1, 0, 0.5, 1)
         )
@@ -906,15 +834,6 @@
     # Apply tight layout
     fig.tight_layout()
 
-<<<<<<< HEAD
-=======
-    # Show or save
-    if show:
-        plt.show()
-    if path is not None:
-        fig.savefig(path, dpi=300, bbox_inches='tight')
-
->>>>>>> 17bb2ab4
     return fig, ax
 
 
@@ -930,12 +849,6 @@
     hover_template: str = '%{label}: %{value} (%{percent})',
     text_info: str = 'percent+label',
     text_position: str = 'inside',
-<<<<<<< HEAD
-=======
-    show: bool = False,
-    save: bool = False,
-    path: Union[str, pathlib.Path] = 'temp-plot.html',
->>>>>>> 17bb2ab4
 ) -> go.Figure:
     """
     Create two pie charts side by side with Plotly, with consistent coloring across both charts.
@@ -954,12 +867,6 @@
         text_info: What to show on pie segments: 'label', 'percent', 'value', 'label+percent',
                   'label+value', 'percent+value', 'label+percent+value', or 'none'.
         text_position: Position of text: 'inside', 'outside', 'auto', or 'none'.
-<<<<<<< HEAD
-=======
-        show: Whether to show the figure after creation.
-        save: Whether to save the figure after creation (without showing).
-        path: Path to save the figure.
->>>>>>> 17bb2ab4
 
     Returns:
         A Plotly figure object containing the generated dual pie chart.
@@ -1091,7 +998,6 @@
         legend=dict(orientation='h', yanchor='bottom', y=-0.2, xanchor='center', x=0.5, font=dict(size=12)),
     )
 
-<<<<<<< HEAD
     return fig
 
 
@@ -1315,15 +1221,4 @@
             fig.savefig(str(filename), dpi=300)
         return fig, ax
 
-    raise TypeError(f'Figure type not supported: {type(figure_like)}')
-=======
-    # Handle file saving and display
-    if isinstance(path, pathlib.Path):
-        path = path.as_posix()
-    if show:
-        plotly.offline.plot(fig, filename=path)
-    elif save:
-        fig.write_html(path)
-
-    return fig
->>>>>>> 17bb2ab4
+    raise TypeError(f'Figure type not supported: {type(figure_like)}')