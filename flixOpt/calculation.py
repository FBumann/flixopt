--- conflicted
+++ resolved
@@ -167,29 +167,6 @@
 
         self.results = CalculationResults.from_calculation(self)
 
-<<<<<<< HEAD
-    def save_results(self, save_flow_system: bool = False, compression: int = 0):
-        """
-        Saves the results of the calculation to a folder with the name of the calculation.
-        The folder is created if it does not exist.
-
-        The CalculationResults are saved as a .nc and a .json file.
-        The calculation infos are saved as a .yaml file.
-        Optionally, the flow_system is saved as a .nc file.
-
-        Args:
-            save_flow_system: Whether to save the flow_system, by default False
-            compression: Compression level for the netCDF file, by default 0 wich leads to no compression.
-                Currently, only the Flow System file can be compressed.
-        """
-        with open(self.folder / f'{self.name}_infos.yaml', 'w', encoding='utf-8') as f:
-            yaml.dump(self.infos, f, allow_unicode=True, sort_keys=False, indent=4)
-        self.results.to_file(self.folder, self.name)
-        if save_flow_system:
-            self.flow_system.to_netcdf(self.folder / f'{self.name}_flowsystem.nc', compression)
-
-=======
->>>>>>> ecf0079b
     def _activate_time_series(self):
         self.flow_system.transform_data()
         self.flow_system.time_series_collection.activate_timesteps(
