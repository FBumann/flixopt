"""
This module contains the basic elements of the flixOpt framework.
"""

import logging
from typing import Dict, List, Optional, Tuple, Union

import numpy as np

from .config import CONFIG
from .core import Numeric, Numeric_TS, Skalar
from .effects import EffectValues, effect_values_to_time_series
from .features import InvestmentModel, OnOffModel, PreventSimultaneousUsageModel
from .interface import InvestParameters, OnOffParameters
from .math_modeling import Variable, VariableTS
from .structure import (
    Element,
    ElementModel,
    SystemModel,
    _create_time_series,
    copy_and_convert_datatypes,
    create_equation,
    create_variable,
)

logger = logging.getLogger('flixOpt')


class Component(Element):
    """
    basic component class for all components
    """

    def __init__(
        self,
        label: str,
        inputs: Optional[List['Flow']] = None,
        outputs: Optional[List['Flow']] = None,
        on_off_parameters: Optional[OnOffParameters] = None,
        prevent_simultaneous_flows: Optional[List['Flow']] = None,
        meta_data: Optional[Dict] = None,
    ):
        """
        Parameters
        ----------
        label : str
            name.
        meta_data : Optional[Dict]
            used to store more information about the element. Is not used internally, but saved in the results
        inputs : input flows.
        outputs : output flows.
        on_off_parameters: Information about on and off state of Component.
            Component is On/Off, if all connected Flows are On/Off.
            Induces On-Variable in all FLows!
            See class OnOffParameters.
        prevent_simultaneous_flows: Define a Group of Flows. Only one them can be on at a time.
            Induces On-Variable in all FLows!
        """
        super().__init__(label, meta_data=meta_data)
        self.inputs: List['Flow'] = inputs or []
        self.outputs: List['Flow'] = outputs or []
        self.on_off_parameters = on_off_parameters
        self.prevent_simultaneous_flows: List['Flow'] = prevent_simultaneous_flows or []

        self.flows: Dict[str, Flow] = {flow.label: flow for flow in self.inputs + self.outputs}

    def create_model(self) -> 'ComponentModel':
        self.model = ComponentModel(self)
        return self.model

    def transform_data(self) -> None:
        if self.on_off_parameters is not None:
            self.on_off_parameters.transform_data(self)

    def register_component_in_flows(self) -> None:
        for flow in self.inputs + self.outputs:
            flow.comp = self

    def register_flows_in_bus(self) -> None:
        for flow in self.inputs:
            flow.bus.add_output(flow)
        for flow in self.outputs:
            flow.bus.add_input(flow)

    def infos(self, use_numpy=True, use_element_label=False) -> Dict:
        infos = super().infos(use_numpy, use_element_label)
<<<<<<< HEAD
        if 'inputs' not in infos:
            infos['inputs'] = copy_and_convert_datatypes(self.inputs, use_numpy, use_element_label)
        if 'outputs' not in infos:
            infos['outputs'] = copy_and_convert_datatypes(self.outputs, use_numpy, use_element_label)
=======
        infos['inputs'] = [flow.infos(use_numpy, use_element_label) for flow in self.inputs]
        infos['outputs'] = [flow.infos(use_numpy, use_element_label) for flow in self.outputs]
>>>>>>> 0fa8442a
        return infos


class Bus(Element):
    """
    realizing balance of all linked flows
    (penalty flow is excess can be activated)
    """

    def __init__(
        self, label: str, excess_penalty_per_flow_hour: Optional[Numeric_TS] = 1e5, meta_data: Optional[Dict] = None
    ):
        """
        Parameters
        ----------
        label : str
            name.
        meta_data : Optional[Dict]
            used to store more information about the element. Is not used internally, but saved in the results
        excess_penalty_per_flow_hour : none or scalar, array or TimeSeriesData
            excess costs / penalty costs (bus balance compensation)
            (none/ 0 -> no penalty). The default is 1e5.
            (Take care: if you use a timeseries (no scalar), timeseries is aggregated if calculation_type = aggregated!)
        """
        super().__init__(label, meta_data=meta_data)
        self.excess_penalty_per_flow_hour = excess_penalty_per_flow_hour
        self.inputs: List[Flow] = []
        self.outputs: List[Flow] = []

    def create_model(self) -> 'BusModel':
        self.model = BusModel(self)
        return self.model

    def transform_data(self):
        self.excess_penalty_per_flow_hour = _create_time_series(
            'excess_penalty_per_flow_hour', self.excess_penalty_per_flow_hour, self
        )

    def add_input(self, flow) -> None:
        flow: Flow
        self.inputs.append(flow)

    def add_output(self, flow) -> None:
        flow: Flow
        self.outputs.append(flow)

    def _plausibility_checks(self) -> None:
        if self.excess_penalty_per_flow_hour == 0:
            logger.warning(f'In Bus {self.label}, the excess_penalty_per_flow_hour is 0. Use "None" or a value > 0.')

    @property
    def with_excess(self) -> bool:
        return False if self.excess_penalty_per_flow_hour is None else True


class Connection:
    # input/output-dock (TODO:
    # -> wäre cool, damit Komponenten auch auch ohne Knoten verbindbar
    # input wären wie Flow,aber statt bus : connectsTo -> hier andere Connection oder aber Bus (dort keine Connection, weil nicht notwendig)

    def __init__(self):
        raise NotImplementedError()


class Flow(Element):
    """
    flows are inputs and outputs of components
    """

    def __init__(
        self,
        label: str,
        bus: Bus,
        size: Union[Skalar, InvestParameters] = None,
        fixed_relative_profile: Optional[Numeric_TS] = None,
        relative_minimum: Numeric_TS = 0,
        relative_maximum: Numeric_TS = 1,
        effects_per_flow_hour: EffectValues = None,
        on_off_parameters: Optional[OnOffParameters] = None,
        flow_hours_total_max: Optional[Skalar] = None,
        flow_hours_total_min: Optional[Skalar] = None,
        load_factor_min: Optional[Skalar] = None,
        load_factor_max: Optional[Skalar] = None,
        previous_flow_rate: Optional[Numeric] = None,
        meta_data: Optional[Dict] = None,
    ):
        r"""
        Parameters
        ----------
        label : str
            name of flow
        meta_data : Optional[Dict]
            used to store more information about the element. Is not used internally, but saved in the results
        bus : Bus, optional
            bus to which flow is linked
        size : scalar, InvestmentParameters, optional
            size of the flow. If InvestmentParameters is used, size is optimized.
            If size is None, a default value is used.
        relative_minimum : scalar, array, TimeSeriesData, optional
            min value is relative_minimum multiplied by size
        relative_maximum : scalar, array, TimeSeriesData, optional
            max value is relative_maximum multiplied by size. If size = max then relative_maximum=1
        load_factor_min : scalar, optional
            minimal load factor  general: avg Flow per nominalVal/investSize
            (e.g. boiler, kW/kWh=h; solarthermal: kW/m²;
             def: :math:`load\_factor:= sumFlowHours/ (nominal\_val \cdot \Delta t_{tot})`
        load_factor_max : scalar, optional
            maximal load factor (see minimal load factor)
        effects_per_flow_hour : scalar, array, TimeSeriesData, optional
            operational costs, costs per flow-"work"
        on_off_parameters : OnOffParameters, optional
            If present, flow can be "off", i.e. be zero (only relevant if relative_minimum > 0)
            Therefore a binary var "on" is used. Further, several other restrictions and effects can be modeled
            through this On/Off State (See OnOffParameters)
        flow_hours_total_max : TYPE, optional
            maximum flow-hours ("flow-work")
            (if size is not const, maybe load_factor_max fits better for you!)
        flow_hours_total_min : TYPE, optional
            minimum flow-hours ("flow-work")
            (if size is not const, maybe load_factor_min fits better for you!)
        fixed_relative_profile : scalar, array, TimeSeriesData, optional
            fixed relative values for flow (if given).
            val(t) := fixed_relative_profile(t) * size(t)
            With this value, the flow_rate is no opt-variable anymore;
            (relative_minimum u. relative_maximum are making sense anymore)
            used for fixed load profiles, i.g. heat demand, wind-power, solarthermal
            If the load-profile is just an upper limit, use relative_maximum instead.
        previous_flow_rate : scalar, array, optional
            previous flow rate of the component.
        """
        super().__init__(label, meta_data=meta_data)
        self.size = size or CONFIG.modeling.BIG  # Default size
        self.relative_minimum = relative_minimum
        self.relative_maximum = relative_maximum
        self.fixed_relative_profile = fixed_relative_profile

        self.load_factor_min = load_factor_min
        self.load_factor_max = load_factor_max
        # self.positive_gradient = TimeSeries('positive_gradient', positive_gradient, self)
        self.effects_per_flow_hour = effects_per_flow_hour if effects_per_flow_hour is not None else {}
        self.flow_hours_total_max = flow_hours_total_max
        self.flow_hours_total_min = flow_hours_total_min
        self.on_off_parameters = on_off_parameters

        self.previous_flow_rate = previous_flow_rate

        self.bus = bus
        self.comp: Optional[Component] = None

        self._plausibility_checks()

    def create_model(self) -> 'FlowModel':
        self.model = FlowModel(self)
        return self.model

    def transform_data(self):
        self.relative_minimum = _create_time_series('relative_minimum', self.relative_minimum, self)
        self.relative_maximum = _create_time_series('relative_maximum', self.relative_maximum, self)
        self.fixed_relative_profile = _create_time_series('fixed_relative_profile', self.fixed_relative_profile, self)
        self.effects_per_flow_hour = effect_values_to_time_series('per_flow_hour', self.effects_per_flow_hour, self)
        if self.on_off_parameters is not None:
            self.on_off_parameters.transform_data(self)
        if isinstance(self.size, InvestParameters):
            self.size.transform_data()

    def infos(self, use_numpy=True, use_element_label=False) -> Dict:
        infos = super().infos(use_numpy, use_element_label)
        infos['is_input_in_component'] = self.is_input_in_comp
        return infos

    def _plausibility_checks(self) -> None:
        # TODO: Incorporate into Variable? (Lower_bound can not be greater than upper bound
        if np.any(self.relative_minimum > self.relative_maximum):
            raise Exception(self.label_full + ': Take care, that relative_minimum <= relative_maximum!')

        if (
            self.size == CONFIG.modeling.BIG and self.fixed_relative_profile is not None
        ):  # Default Size --> Most likely by accident
            logger.warning(
                f'Flow "{self.label}" has no size assigned, but a "fixed_relative_profile". '
                f'The default size is {CONFIG.modeling.BIG}. As "flow_rate = size * fixed_relative_profile", '
                f'the resulting flow_rate will be very high. To fix this, assign a size to the Flow {self}.'
            )

    @property
    def label_full(self) -> str:
        # Wenn im Erstellungsprozess comp noch nicht bekannt:
        comp_label = 'unknownComp' if self.comp is None else self.comp.label
        return f'{comp_label}__{self.label}'  # z.B. für results_struct (deswegen auch _  statt . dazwischen)

    @property  # Richtung
    def is_input_in_comp(self) -> bool:
        return True if self in self.comp.inputs else False

    @property
    def size_is_fixed(self) -> bool:
        # Wenn kein InvestParameters existiert --> True; Wenn Investparameter, den Wert davon nehmen
        return False if (isinstance(self.size, InvestParameters) and self.size.fixed_size is None) else True

    @property
    def invest_is_optional(self) -> bool:
        # Wenn kein InvestParameters existiert: # Investment ist nicht optional -> Keine Variable --> False
        return False if (isinstance(self.size, InvestParameters) and not self.size.optional) else True


class FlowModel(ElementModel):
    def __init__(self, element: Flow):
        super().__init__(element)
        self.element: Flow = element
        self.flow_rate: Optional[VariableTS] = None
        self.sum_flow_hours: Optional[Variable] = None

        self._on: Optional[OnOffModel] = None
        self._investment: Optional[InvestmentModel] = None

    def do_modeling(self, system_model: SystemModel):
        # eq relative_minimum(t) * size <= flow_rate(t) <= relative_maximum(t) * size
        self.flow_rate = create_variable(
            'flow_rate',
            self,
            system_model.nr_of_time_steps,
            fixed_value=self.fixed_relative_flow_rate,
            lower_bound=self.absolute_flow_rate_bounds[0] if self.element.on_off_parameters is None else 0,
            upper_bound=self.absolute_flow_rate_bounds[1] if self.element.on_off_parameters is None else None,
            previous_values=self.element.previous_flow_rate,
        )

        # OnOff
        if self.element.on_off_parameters is not None:
            self._on = OnOffModel(
                self.element, self.element.on_off_parameters, [self.flow_rate], [self.absolute_flow_rate_bounds]
            )
            self._on.do_modeling(system_model)
            self.sub_models.append(self._on)

        # Investment
        if isinstance(self.element.size, InvestParameters):
            self._investment = InvestmentModel(
                self.element,
                self.element.size,
                self.flow_rate,
                self.relative_flow_rate_bounds,
                fixed_relative_profile=self.fixed_relative_flow_rate,
                on_variable=self._on.on if self._on is not None else None,
            )
            self._investment.do_modeling(system_model)
            self.sub_models.append(self._investment)

        # sumFLowHours
        self.sum_flow_hours = create_variable(
            'sumFlowHours',
            self,
            1,
            lower_bound=self.element.flow_hours_total_min,
            upper_bound=self.element.flow_hours_total_max,
        )
        eq_sum_flow_hours = create_equation('sumFlowHours', self, 'eq')
        eq_sum_flow_hours.add_summand(self.flow_rate, system_model.dt_in_hours, as_sum=True)
        eq_sum_flow_hours.add_summand(self.sum_flow_hours, -1)

        # Load factor
        self._create_bounds_for_load_factor(system_model)

        # Shares
        self._create_shares(system_model)

    def _create_shares(self, system_model: SystemModel):
        # Arbeitskosten:
        if self.element.effects_per_flow_hour != {}:
            system_model.effect_collection_model.add_share_to_operation(
                name='effects_per_flow_hour',
                element=self.element,
                variable=self.flow_rate,
                effect_values=self.element.effects_per_flow_hour,
                factor=system_model.dt_in_hours,
            )

    def _create_bounds_for_load_factor(self, system_model: SystemModel):
        # TODO: Add Variable load_factor for better evaluation?

        # eq: var_sumFlowHours <= size * dt_tot * load_factor_max
        if self.element.load_factor_max is not None:
            flow_hours_per_size_max = system_model.dt_in_hours_total * self.element.load_factor_max
            eq_load_factor_max = create_equation('load_factor_max', self, 'ineq')
            eq_load_factor_max.add_summand(self.sum_flow_hours, 1)
            # if investment:
            if self._investment is not None:
                eq_load_factor_max.add_summand(self._investment.size, -1 * flow_hours_per_size_max)
            else:
                eq_load_factor_max.add_constant(self.element.size * flow_hours_per_size_max)

        #  eq: size * sum(dt)* load_factor_min <= var_sumFlowHours
        if self.element.load_factor_min is not None:
            flow_hours_per_size_min = system_model.dt_in_hours_total * self.element.load_factor_min
            eq_load_factor_min = create_equation('load_factor_min', self, 'ineq')
            eq_load_factor_min.add_summand(self.sum_flow_hours, -1)
            if self._investment is not None:
                eq_load_factor_min.add_summand(self._investment.size, flow_hours_per_size_min)
            else:
                eq_load_factor_min.add_constant(-1 * self.element.size * flow_hours_per_size_min)

    @property
    def with_investment(self) -> bool:
        """Checks if the element's size is investment-driven."""
        return isinstance(self.element.size, InvestParameters)

    @property
    def fixed_relative_flow_rate(self) -> Optional[np.ndarray]:
        """Returns a fixed flow rate if defined by the element."""
        if self.element.fixed_relative_profile is not None:
            return self.element.fixed_relative_profile.active_data
        return None

    @property
    def absolute_flow_rate_bounds(self) -> Tuple[Numeric, Numeric]:
        """Returns absolute flow rate bounds. Iportant for OnOffModel"""
        rel_min, rel_max = self.relative_flow_rate_bounds
        size = self.element.size
        if self.with_investment:
            if size.fixed_size is not None:
                return rel_min * size.fixed_size, rel_max * size.fixed_size
            return rel_min * size.minimum_size, rel_max * size.maximum_size
        else:
            return rel_min * size, rel_max * size

    @property
    def relative_flow_rate_bounds(self) -> Tuple[Numeric, Numeric]:
        """Returns relative flow rate bounds."""
        fixed_profile = self.element.fixed_relative_profile
        if fixed_profile is None:
            return self.element.relative_minimum.active_data, self.element.relative_maximum.active_data
        return (
            np.minimum(fixed_profile.active_data, self.element.relative_minimum.active_data),
            np.maximum(fixed_profile.active_data, self.element.relative_maximum.active_data),
        )


class BusModel(ElementModel):
    def __init__(self, element: Bus):
        super().__init__(element)
        self.element: Bus
        self.excess_input: Optional[VariableTS] = None
        self.excess_output: Optional[VariableTS] = None

    def do_modeling(self, system_model: SystemModel) -> None:
        self.element: Bus
        # inputs = outputs
        eq_bus_balance = create_equation('busBalance', self)
        for flow in self.element.inputs:
            eq_bus_balance.add_summand(flow.model.flow_rate, 1)
        for flow in self.element.outputs:
            eq_bus_balance.add_summand(flow.model.flow_rate, -1)

        # Fehlerplus/-minus:
        if self.element.with_excess:
            excess_penalty = np.multiply(
                system_model.dt_in_hours, self.element.excess_penalty_per_flow_hour.active_data
            )
            self.excess_input = create_variable('excess_input', self, system_model.nr_of_time_steps, lower_bound=0)
            self.excess_output = create_variable('excess_output', self, system_model.nr_of_time_steps, lower_bound=0)

            eq_bus_balance.add_summand(self.excess_output, -1)
            eq_bus_balance.add_summand(self.excess_input, 1)

            fx_collection = system_model.effect_collection_model

            fx_collection.add_share_to_penalty(
                f'{self.element.label_full}__excess_input', self.excess_input, excess_penalty
            )
            fx_collection.add_share_to_penalty(
                f'{self.element.label_full}__excess_output', self.excess_output, excess_penalty
            )


class ComponentModel(ElementModel):
    def __init__(self, element: Component):
        super().__init__(element)
        self.element: Component = element
        self._on: Optional[OnOffModel] = None

    def do_modeling(self, system_model: SystemModel):
        """Initiates all FlowModels"""
        all_flows = self.element.inputs + self.element.outputs
        if self.element.on_off_parameters:
            for flow in all_flows:
                if flow.on_off_parameters is None:
                    flow.on_off_parameters = OnOffParameters()

        if self.element.prevent_simultaneous_flows:
            for flow in self.element.prevent_simultaneous_flows:
                if flow.on_off_parameters is None:
                    flow.on_off_parameters = OnOffParameters()

        self.sub_models.extend([flow.create_model() for flow in all_flows])
        for sub_model in self.sub_models:
            sub_model.do_modeling(system_model)

        if self.element.on_off_parameters:
            flow_rates: List[VariableTS] = [flow.model.flow_rate for flow in all_flows]
            bounds: List[Tuple[Numeric, Numeric]] = [flow.model.absolute_flow_rate_bounds for flow in all_flows]
            self._on = OnOffModel(self.element, self.element.on_off_parameters, flow_rates, bounds)
            self.sub_models.append(self._on)
            self._on.do_modeling(system_model)

        if self.element.prevent_simultaneous_flows:
            # Simultanious Useage --> Only One FLow is On at a time, but needs a Binary for every flow
            on_variables = [flow.model._on.on for flow in self.element.prevent_simultaneous_flows]
            simultaneous_use = PreventSimultaneousUsageModel(self.element, on_variables)
            self.sub_models.append(simultaneous_use)
            simultaneous_use.do_modeling(system_model)<|MERGE_RESOLUTION|>--- conflicted
+++ resolved
@@ -84,15 +84,8 @@
 
     def infos(self, use_numpy=True, use_element_label=False) -> Dict:
         infos = super().infos(use_numpy, use_element_label)
-<<<<<<< HEAD
-        if 'inputs' not in infos:
-            infos['inputs'] = copy_and_convert_datatypes(self.inputs, use_numpy, use_element_label)
-        if 'outputs' not in infos:
-            infos['outputs'] = copy_and_convert_datatypes(self.outputs, use_numpy, use_element_label)
-=======
         infos['inputs'] = [flow.infos(use_numpy, use_element_label) for flow in self.inputs]
         infos['outputs'] = [flow.infos(use_numpy, use_element_label) for flow in self.outputs]
->>>>>>> 0fa8442a
         return infos
 
 
