--- conflicted
+++ resolved
@@ -220,7 +220,8 @@
         assert len(defining_variables) == len(defining_bounds), 'Every defining Variable needs bounds to Model OnOff'
         self.parameters = on_off_parameters
         self._defining_variables = defining_variables
-        self._defining_bounds = defining_bounds
+        # Ensure that no lower bound is below a certain threshold
+        self._defining_bounds = [(np.maximum(lb, CONFIG.modeling.EPSILON), ub) for lb, ub in defining_bounds]
         self._previous_values = previous_values
 
         self.on: Optional[linopy.Variable] = None
@@ -231,17 +232,9 @@
 
         self.off: Optional[linopy.Variable] = None
 
-<<<<<<< HEAD
         self.switch_on: Optional[linopy.Variable] = None
         self.switch_off: Optional[linopy.Variable] = None
         self.switch_on_nr: Optional[linopy.Variable] = None
-=======
-        self._on_off_parameters = on_off_parameters
-        self._defining_variables = defining_variables
-        # Ensure that no lower bound is below a certain threshold
-        self._defining_bounds = [(np.maximum(lb, CONFIG.modeling.EPSILON), ub) for lb, ub in defining_bounds]
-        assert len(defining_variables) == len(defining_bounds), 'Every defining Variable needs bounds to Model OnOff'
->>>>>>> 2adcbe5f
 
     def do_modeling(self):
         self.on = self.add(
@@ -370,7 +363,6 @@
             #  eq: sum( Leistung(t,i))              - sum(Leistung_max(i))             * On(t) <= 0
             #  --> damit Gleichungswerte nicht zu groß werden, noch durch nr_of_flows geteilt:
             #  eq: sum( Leistung(t,i) / nr_of_flows ) - sum(Leistung_max(i)) / nr_of_flows * On(t) <= 0
-<<<<<<< HEAD
             self.add(
                 self._model.add_constraints(
                     self.on * ub >= sum([def_var / nr_of_def_vars for def_var in self._defining_variables]),
@@ -378,17 +370,6 @@
                 ),
                 'on_con2'
             )
-=======
-            absolute_maximum: Numeric = 0.0
-            for variable, bounds in zip(self._defining_variables, self._defining_bounds, strict=False):
-                eq_on_2.add_summand(variable, 1 / nr_of_defining_variables, time_indices)
-                absolute_maximum += bounds[
-                    1
-                ]  # der maximale Nennwert reicht als Obergrenze hier aus. (immer noch math. günster als BigM)
-
-            upper_bound = absolute_maximum / nr_of_defining_variables
-            eq_on_2.add_summand(self.on, -1 * upper_bound, time_indices)
->>>>>>> 2adcbe5f
 
         if np.max(ub) > CONFIG.modeling.BIG_BINARY_BOUND:
             logger.warning(
@@ -516,11 +497,11 @@
                 name=f'{self.label_full}|{variable_name}_minimum_duration'),
                 f'{variable_name}_minimum_duration'
             )
-<<<<<<< HEAD
-
-            if previous_duration < minimum_duration.isel(time=0):
+
+            if 0 < previous_duration < minimum_duration.isel(time=0):
                 # Force the first step to be = 1, if the minimum_duration is not reached in previous_values
                 # Note: Only if the previous consecutive_duration is smaller than the minimum duration
+                # and the previous_duration is greater 0!
                 # eq: On(t=0) = 1
                 self.add(self._model.add_constraints(
                     binary_variable.isel(time=0) == 1,
@@ -535,27 +516,6 @@
                 name=f'{self.label_full}|{variable_name}_initial'),
                 f'{variable_name}_initial'
             )
-=======
-            if 0 < duration_in_hours.previous_values < first_step_min:
-                # Force the first step to be = 1, if the minimum_duration is not reached in previous_values
-                # Note: Only if the previous consecutive_duration is smaller than the minimum duration,
-                # and the previous_values is greater 0!
-                # eq: duration(t=0) = duration(t=-1) + dt(0)
-                eq_min_duration_inital = create_equation(f'{label_prefix}_minimum_duration_inital', self, eq_type='eq')
-                eq_min_duration_inital.add_summand(binary_variable, 1, time_indices[0])
-                eq_min_duration_inital.add_constant(1)
-
-        # 4) first index:
-        # eq: duration(t=0)= dt(0) * On(0)
-        first_index = time_indices[0]  # only first element
-        eq_first = create_equation(f'{label_prefix}_initial', self)
-        eq_first.add_summand(duration_in_hours, 1, first_index)
-        eq_first.add_summand(
-            binary_variable,
-            -1 * (system_model.dt_in_hours[first_index] + duration_in_hours.previous_values),
-            first_index,
-        )
->>>>>>> 2adcbe5f
 
         return duration_in_hours
 
