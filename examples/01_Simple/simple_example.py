"""
This script shows how to use the flixOpt framework to model a simple energy system.
"""

import numpy as np
import pandas as pd
from rich.pretty import pprint  # Used for pretty printing

import flixOpt as fx

if __name__ == '__main__':
    # --- Create Time Series Data ---
    # Heat demand profile (e.g., kW) over time and corresponding power prices
    heat_demand_per_h = np.array([30, 0, 90, 110, 110, 20, 20, 20, 20])
    power_prices = 1 / 1000 * np.array([80, 80, 80, 80, 80, 80, 80, 80, 80])

    # Create datetime array starting from '2020-01-01' for the given time period
    timesteps = pd.date_range('2020-01-01', periods=len(heat_demand_per_h), freq='h')
    flow_system = fx.FlowSystem(timesteps=timesteps)

    # --- Define Energy Buses ---
    # These represent nodes, where the used medias are balanced (electricity, heat, and gas)
    flow_system.add_elements(fx.Bus(label='Strom'), fx.Bus(label='Fernwärme'), fx.Bus(label='Gas'))

    # --- Define Effects (Objective and CO2 Emissions) ---
    # Cost effect: used as the optimization objective --> minimizing costs
    costs = fx.Effect(
        label='costs',
        unit='€',
        description='Kosten',
        is_standard=True,  # standard effect: no explicit value needed for costs
        is_objective=True,  # Minimizing costs as the optimization objective
    )

    # CO2 emissions effect with an associated cost impact
    CO2 = fx.Effect(
        label='CO2',
        unit='kg',
        description='CO2_e-Emissionen',
        specific_share_to_other_effects_operation={costs.label: 0.2},
        maximum_operation_per_hour=1000,  # Max CO2 emissions per hour
    )

    # --- Define Flow System Components ---
    # Boiler: Converts fuel (gas) into thermal energy (heat)
    boiler = fx.linear_converters.Boiler(
        label='Boiler',
        eta=0.5,
        Q_th=fx.Flow(label='Q_th', bus='Fernwärme', size=50, relative_minimum=0.1, relative_maximum=1),
        Q_fu=fx.Flow(label='Q_fu', bus='Gas'),
    )

    # Combined Heat and Power (CHP): Generates both electricity and heat from fuel
    chp = fx.linear_converters.CHP(
        label='CHP',
        eta_th=0.5,
        eta_el=0.4,
        P_el=fx.Flow('P_el', bus='Strom', size=60, relative_minimum=5 / 60),
        Q_th=fx.Flow('Q_th', bus='Fernwärme'),
        Q_fu=fx.Flow('Q_fu', bus='Gas'),
    )

    # Storage: Energy storage system with charging and discharging capabilities
    storage = fx.Storage(
        label='Storage',
        charging=fx.Flow('Q_th_load', bus='Fernwärme', size=1000),
        discharging=fx.Flow('Q_th_unload', bus='Fernwärme', size=1000),
        capacity_in_flow_hours=fx.InvestParameters(fix_effects=20, fixed_size=30, optional=False),
        initial_charge_state=0,  # Initial storage state: empty
        relative_maximum_charge_state=1 / 100 * np.array([80, 70, 80, 80, 80, 80, 80, 80, 80, 80]),
        eta_charge=0.9,
        eta_discharge=1,  # Efficiency factors for charging/discharging
        relative_loss_per_hour=0.08,  # 8% loss per hour. Absolute loss depends on current charge state
        prevent_simultaneous_charge_and_discharge=True,  # Prevent charging and discharging at the same time
    )

    # Heat Demand Sink: Represents a fixed heat demand profile
    heat_sink = fx.Sink(
        label='Heat Demand',
        sink=fx.Flow(label='Q_th_Last', bus='Fernwärme', size=1, fixed_relative_profile=heat_demand_per_h),
    )

    # Gas Source: Gas tariff source with associated costs and CO2 emissions
    gas_source = fx.Source(
        label='Gastarif',
        source=fx.Flow(label='Q_Gas', bus='Gas', size=1000, effects_per_flow_hour={costs.label: 0.04, CO2.label: 0.3}),
    )

    # Power Sink: Represents the export of electricity to the grid
    power_sink = fx.Sink(
        label='Einspeisung', sink=fx.Flow(label='P_el', bus='Strom', effects_per_flow_hour=-1 * power_prices)
    )

    # --- Build the Flow System ---
    # Add all defined components and effects to the flow system
    flow_system.add_elements(costs, CO2, boiler, storage, chp, heat_sink, gas_source, power_sink)

    # Visualize the flow system for validation purposes
    flow_system.plot_network(show=True)

    # --- Define and Run Calculation ---
    # Create a calculation object to model the Flow System
    calculation = fx.FullCalculation(name='Sim1', flow_system=flow_system)
    calculation.do_modeling()  # Translate the model to a solvable form, creating equations and Variables

    # --- Solve the Calculation and Save Results ---
    calculation.solve(fx.solvers.HighsSolver(mip_gap=0, time_limit_seconds=30))

    # --- Analyze Results ---
    calculation.results['Fernwärme'].plot_node_balance_pie()
    calculation.results['Fernwärme'].plot_node_balance()
    calculation.results['Storage'].plot_node_balance()
    calculation.results.plot_heatmap('CHP(Q_th)|flow_rate')

    # Convert the results for the storage component to a dataframe and display
    df = calculation.results['Storage'].node_balance_with_charge_state()
    print(df)

<<<<<<< HEAD
    # Launch a dashboard to explore the results
    calculation.results.launch_dashboard()
=======
    #Save results to file for later usage
    calculation.results.to_file()
>>>>>>> ecf0079b
<|MERGE_RESOLUTION|>--- conflicted
+++ resolved
@@ -116,10 +116,8 @@
     df = calculation.results['Storage'].node_balance_with_charge_state()
     print(df)
 
-<<<<<<< HEAD
+    # Save results to file for later usage
+    calculation.results.to_file()
+
     # Launch a dashboard to explore the results
     calculation.results.launch_dashboard()
-=======
-    #Save results to file for later usage
-    calculation.results.to_file()
->>>>>>> ecf0079b
