--- conflicted
+++ resolved
@@ -117,11 +117,7 @@
     print(df)
 
     # Save results to file for later usage
-<<<<<<< HEAD
     calculation.results.to_file()
 
     # Launch a dashboard to explore the results
     calculation.results.launch_dashboard()
-=======
-    calculation.results.to_file()
->>>>>>> 3ac8f939
